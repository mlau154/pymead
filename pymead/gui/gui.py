import multiprocessing as mp
import os
import shutil
import sys
import typing
import warnings
from copy import deepcopy
from functools import partial
from threading import Thread
from pathlib import PureWindowsPath

import networkx
import numpy as np
import pyqtgraph as pg
import requests
from scipy.optimize import OptimizeResult
from PyQt6.QtCore import QEvent, QObject, Qt, QThreadPool, QRect
from PyQt6.QtCore import pyqtSlot
from PyQt6.QtGui import QIcon, QFont, QFontDatabase, QPainter, QCloseEvent, QTextCursor, QImage, QAction, QColor
from PyQt6.QtSvgWidgets import QSvgWidget
from PyQt6.QtWidgets import QApplication, \
    QWidget, QMenu, QStatusBar, QGraphicsScene, QGridLayout, QDockWidget, QSizeGrip

from pymoo.decomposition.asf import ASF
from pyqtgraph.exporters import CSVExporter, SVGExporter
from qframelesswindow import FramelessMainWindow

from pymead import ICON_DIR, GUI_SETTINGS_DIR, GUI_THEMES_DIR, RESOURCE_DIR, EXAMPLES_DIR, q_settings, \
    TargetPathNotFoundError
from pymead.analysis.calc_aero_data import SVG_PLOTS, SVG_SETTINGS_TR
from pymead.analysis.calc_aero_data import calculate_aero_data
from pymead.analysis.read_aero_data import flow_var_idx
from pymead.analysis.read_aero_data import read_grid_stats_from_mses, read_field_from_mses, \
    read_streamline_grid_from_mses
from pymead.analysis.single_element_inviscid import single_element_inviscid
from pymead.core.geometry_collection import GeometryCollection
from pymead.core.mea import MEA
from pymead.gui.airfoil_canvas import AirfoilCanvas
from pymead.gui.airfoil_statistics import AirfoilStatisticsDialog, AirfoilStatistics
from pymead.gui.analysis_graph import AnalysisGraph, ResidualGraph, PolarGraphCollection, \
    AirfoilMatchingGraphCollection, ResourcesGraph
from pymead.gui.concurrency import CPUBoundProcess
from pymead.gui.custom_graphics_view import CustomGraphicsView
from pymead.gui.dockable_tab_widget import PymeadDockWidget
from pymead.gui.help_browser import HelpBrowserWindow
from pymead.gui.dialogs import LoadDialog, SaveAsDialog, OptimizationSetupDialog, \
    MultiAirfoilDialog, ExportCoordinatesDialog, ExportControlPointsDialog, \
    AirfoilMatchingDialog, MSESFieldPlotDialog, ExportIGESDialog, XFOILDialog, NewGeoColDialog, EditBoundsDialog, \
    ExitDialog, ScreenshotDialog, LoadAirfoilAlgFile, ExitOptimizationDialog, SettingsDialog, LoadPointsDialog, \
    PanelDialog, FileOverwriteDialog
from pymead.gui.dialogs import convert_dialog_to_mset_settings, convert_dialog_to_mses_settings, \
    convert_dialog_to_mplot_settings, convert_dialog_to_mpolar_settings, convert_opt_settings_to_param_dict
from pymead.gui.main_icon_toolbar import MainIconToolbar
from pymead.gui.menu_action import MenuAction
from pymead.gui.message_box import disp_message_box
from pymead.gui.parameter_tree import ParameterTree
from pymead.gui.permanent_widget import PermanentWidget
from pymead.gui.show_hide import ShowHideDialog
from pymead.gui.side_grip import SideGrip
from pymead.gui.text_area import ConsoleTextArea
from pymead.gui.title_bar import TitleBar
from pymead.gui.opt_callback import PlotAirfoilCallback, ParallelCoordsCallback, OptCallback, \
    DragPlotCallbackXFOIL, CpPlotCallbackXFOIL, DragPlotCallbackMSES, CpPlotCallbackMSES, TextCallback
from pymead.optimization.opt_setup import calculate_warm_start_index
from pymead.optimization.opt_setup import read_stencil_from_array
from pymead.optimization.resources import display_resources
from pymead.optimization.shape_optimization import shape_optimization as shape_optimization_static, read_alg_data
from pymead.post.mses_field import flow_var_label
from pymead.optimization.airfoil_matching import match_airfoil
from pymead.utils.dict_recursion import compare_dicts_floating_precision
from pymead.utils.get_airfoil import extract_data_from_airfoiltools, AirfoilNotFoundError
from pymead.utils.misc import get_setting
from pymead.utils.misc import make_ga_opt_dir
from pymead.utils.read_write_files import load_data, save_data
from pymead.utils.version_check import using_latest

q_settings_descriptions = load_data(os.path.join(GUI_SETTINGS_DIR, "q_settings_descriptions.json"))

# Suppress the following DeprecationWarning: sipPyTypeDict() is deprecated, the extension module
# should use sipPyTypeDictRef() instead
warnings.filterwarnings("ignore", category=DeprecationWarning)


class GUI(FramelessMainWindow):
    _gripSize = 5

    def __init__(self,
                 path=None,
                 parent=None,
                 bypass_vercheck: bool = False,
                 bypass_exit_save_dialog: bool = False
                 ):
        # try:
        #     import pyi_splash
        #     pyi_splash.update_text("Initializing constants...")
        # except:
        #     pass
        super().__init__(parent=parent)
        self.bypass_exit_save_dialog = bypass_exit_save_dialog
        self.showHideState = None
        self.windowMaximized = False
        self.pool = None
        self.current_opt_folder = None

        # Set up MSES process
        self.mses_thread = None
        self.mses_process = None

        # Set up optimization process
        self.cpu_bound_process = None
        self.opt_thread = None
        self.shape_opt_process = None

        # Set up match airfoil process
        self.match_airfoil_process = None
        self.match_airfoil_thread = None

        # Set up resources process
        self.display_resources_process = None
        self.display_resources_thread = None

        self.closer = None  # This is a string of equal signs used to close out the optimization text progress
        self.menu_bar = None
        self.path = path
        # single_element_inviscid(np.array([[1, 0], [0, 0], [1, 0]]), 0.0)
        for font_name in ["DejaVuSans", "DejaVuSansMono", "DejaVuSerif"]:
            QFontDatabase.addApplicationFont(os.path.join(RESOURCE_DIR, "dejavu-fonts-ttf-2.37", "ttf",
                                                          f"{font_name}.ttf"))
        self.themes = {
            "dark": load_data(os.path.join(GUI_THEMES_DIR, "dark_theme.json")),
            "light": load_data(os.path.join(GUI_THEMES_DIR, "light_theme.json")),
        }

        # Undo/redo stacks
        self.undo_stack = []
        self.redo_stack = []

        self.design_tree = None
        self.dialog = None
        self.opt_settings = None
        self.multi_airfoil_analysis_settings = None
        self.xfoil_settings = None
        self.panel_settings = None
        self.screenshot_settings = None
        self.current_settings_save_file = None
        self.current_theme = "dark"
        self.cbar = None
        self.cbar_label_attrs = None
        self.crameri_cmap = None
        self.default_field_dir = None
        self.objectives = []
        self.constraints = []
        self.airfoil_name_list = []
        self.last_analysis_dir = None
        self.field_plot_variable = None
        self.analysis_graph = None
        self.cached_cp_data = []
        self.resources_graph = None
        self.residual_graph = None
        self.residual_data = None
        self.polar_graph_collection = None
        self.airfoil_matching_graph_collection = None
        self.opt_airfoil_graph = None
        self.parallel_coords_graph = None
        self.drag_graph = None
        self.Cp_graph = None
        self.geometry_plot_handles = {}
        # self.Mach_contour_widget = None
        # self.grid_widget = None
        # self.finished_optimization = False
        self.opt_airfoil_plot_handles = []
        self.parallel_coords_plot_handles = []
        self.Cp_graph_plot_handles = []
        self.forces_dict = {}
        self.te_thickness_edit_mode = False
        self.worker = None
        self.n_analyses = 0
        self.n_converged_analyses = 0
        self.threadpool = QThreadPool().globalInstance()
        self.threadpool.setMaxThreadCount(4)

        # Save/load variables
        self.save_attempts = 0
        self.last_saved_state = None
        self.current_save_name = None

        # mandatory for cursor updates
        self.setMouseTracking(True)

        self.title_bar = TitleBar(self, theme=self.themes[self.current_theme],
                                  window_title=self.windowTitle())
        self.title_bar.sigMessage.connect(self.disp_message_box)
        self.windowTitleChanged.connect(self.title_bar.updateTitle)
        self.titleBar.hide()

        self.sideGrips = [
            SideGrip(self, Qt.Edge.LeftEdge),
            SideGrip(self, Qt.Edge.TopEdge),
            SideGrip(self, Qt.Edge.RightEdge),
            SideGrip(self, Qt.Edge.BottomEdge),
        ]
        # corner grips should be "on top" of everything, otherwise the side grips
        # will take precedence on mouse events, so we are adding them *after*;
        # alternatively, widget.raise_() can be used
        self.cornerGrips = [QSizeGrip(self) for _ in range(4)]

        # try:
        #     pyi_splash.update_text("Generating pymead widgets...")
        # except:
        #     pass

        # Dock widget items
        self.dock_widgets = []
        self.dock_widget_names = []
        self.first_dock_widget = None
        self.current_dock_widget = None
        self.tabifiedDockWidgetActivated.connect(self.activated)
        self.setDockNestingEnabled(True)

        self.status_bar = QStatusBar()
        self.status_bar.messageChanged.connect(self.statusChanged)
        self.setStatusBar(self.status_bar)

        self.text_area = ConsoleTextArea(self)

        self.geo_col = GeometryCollection(gui_obj=self)
        self.geo_col.units.set_current_length_unit(get_setting("length_unit"))
        self.geo_col.units.set_current_angle_unit(get_setting("angle_unit"))
        self.geo_col.units.set_current_area_unit(get_setting("area_unit"))

        self.airfoil_canvas = AirfoilCanvas(self, geo_col=self.geo_col, gui_obj=self)
        self.airfoil_canvas.sigStatusBarUpdate.connect(self.setStatusBarText)

        self.parameter_tree = ParameterTree(geo_col=self.geo_col, parent=self, gui_obj=self)

        self.add_new_tab_widget(self.parameter_tree, "Tree")
        self.add_new_tab_widget(self.airfoil_canvas, "Geometry")
        self.add_new_tab_widget(self.text_area, "Console")

        self.set_title_and_icon()
        self.create_menu_bar()
        self.main_icon_toolbar = MainIconToolbar(self)

        if q_settings.contains("dark_theme_checked"):
            theme = "dark" if q_settings.value("dark_theme_checked") else "light"
        else:
            theme = "dark"
            q_settings.setValue("dark_theme_checked", 2)

        if theme == "dark":
            self.set_theme("dark")
            self.main_icon_toolbar.buttons["change-background-color"]["button"].setChecked(True)
        elif theme == "light":
            self.set_theme("light")
            self.main_icon_toolbar.buttons["change-background-color"]["button"].setChecked(False)
        else:
            raise ValueError(f"Current theme options are 'dark' and 'light'. Theme chosen was {theme}")

        self.auto_range_geometry()
        self.statusBar().clearMessage()
        self.permanent_widget = PermanentWidget(self.geo_col, self)
        self.statusBar().addPermanentWidget(self.permanent_widget)
        self.permanent_widget.updateAirfoils()

        self.parameter_tree.setMaximumWidth(300)
        self.resize(1000, self.title_bar.height() + 600)
        self.parameter_tree.setMaximumWidth(800)

        # try:
        #     pyi_splash.update_text("Loading geometry information...")
        # except:
        #     pass

        # Load the airfoil system from the system argument variable if necessary
        if self.path is not None:
            self.load_geo_col_no_dialog(self.path)
        else:
            self.last_saved_state = self.get_geo_col_state()

        # try:
        #     pyi_splash.close()
        # except:
        #     pass

        # Check if we are using the most recent release of pymead (notify if not)
        if bypass_vercheck:
            return
        self.check_for_new_version()

    def check_for_new_version(self):
        try:
            using_latest_res, latest_ver, current_ver = using_latest()
        except requests.ConnectionError:
            self.disp_message_box("Could not connect to the internet to check for updates", message_mode="info")
            return

        if not using_latest_res:
            self.disp_message_box(f"A newer version of pymead ({latest_ver}) is available for download at "
                                  f"<a href='https://github.com/mlau154/pymead/releases' style='color:#45C5E6;'>"
                                  f"https://github.com/mlau154/pymead/releases</a>. If you are using pymead directly"
                                  f" via Python, you can update with 'pip install pymead --upgrade' in the terminal.",
                                  message_mode="info", rich_text=True)

    def add_new_tab_widget(self, widget, name):
        if not (name in self.dock_widget_names):
            dw = PymeadDockWidget(name, self)
            dw.setAllowedAreas(Qt.DockWidgetArea.AllDockWidgetAreas)
            dw.setWidget(widget)
            dw.setFloating(False)
            if name in ["Tree", "Geometry", "Console"]:
                dw.setFeatures(dw.features() & ~QDockWidget.DockWidgetFeature.DockWidgetClosable)
            dw.tab_closed.connect(self.on_tab_closed)
            self.dock_widgets.append(dw)
            self.dock_widget_names.append(name)
            if len(self.dock_widgets) == 2:
                self.addDockWidget(Qt.DockWidgetArea.LeftDockWidgetArea, self.dock_widgets[-2])  # Left
                self.addDockWidget(Qt.DockWidgetArea.RightDockWidgetArea, dw)  # Right
                self.splitDockWidget(self.dock_widgets[-2], self.dock_widgets[-1], Qt.Orientation.Horizontal)
            elif len(self.dock_widgets) == 3:
                self.addDockWidget(Qt.DockWidgetArea.RightDockWidgetArea, dw)
                self.splitDockWidget(self.dock_widgets[-2], self.dock_widgets[-1], Qt.Orientation.Vertical)
            elif len(self.dock_widgets) == 4:
                self.addDockWidget(Qt.DockWidgetArea.RightDockWidgetArea, dw)
                self.tabifyDockWidget(self.dock_widgets[-3], self.dock_widgets[-1])
            elif len(self.dock_widgets) > 4:
                self.addDockWidget(Qt.DockWidgetArea.RightDockWidgetArea, dw)
                self.tabifyDockWidget(self.dock_widgets[-2], self.dock_widgets[-1])

    def switch_to_tab(self, tab_name: str):
        if tab_name not in self.dock_widget_names:
            return
        self.dock_widgets[self.dock_widget_names.index(tab_name)].show()
        self.dock_widgets[self.dock_widget_names.index(tab_name)].raise_()

    def on_tab_closed(self, name: str, event: QCloseEvent):
        if name == "Analysis":
            self.analysis_graph = None
            self.n_converged_analyses = 0
        elif name == "Residuals":
            self.residual_graph = None
        elif name == "Opt. Airfoil":
            self.opt_airfoil_graph = None
            self.opt_airfoil_plot_handles = []
        elif name == "Drag":
            self.drag_graph = None
        elif name == "Parallel Coordinates":
            self.parallel_coords_graph = None
            self.parallel_coords_plot_handles = []
        elif name == "Cp":
            self.Cp_graph = None
            self.Cp_graph_plot_handles = []
        idx = self.dock_widget_names.index(name)
        self.dock_widget_names.pop(idx)
        self.dock_widgets.pop(idx)

    def activated(self, dw: QDockWidget):
        self.current_dock_widget = dw

    def closeEvent(self, a0) -> None:
        """
        Close Event handling for the GUI, allowing changes to be saved before exiting the program.

        Parameters
        ----------
        a0: QCloseEvent
            Qt CloseEvent object
        """
        if self.shape_opt_process is not None:
            dialog = ExitOptimizationDialog(self, theme=self.themes[self.current_theme])
            if dialog.exec():
                self.stop_process()
            else:
                a0.ignore()
                return

        # Only run the save/exit dialogs if changes have been made and not running from a test
        if not self.changes_made() or self.bypass_exit_save_dialog:
            return

        save_dialog = NewGeoColDialog(theme=self.themes[self.current_theme], parent=self)
        exit_dialog = ExitDialog(theme=self.themes[self.current_theme], parent=self)
        while True:
            if save_dialog.exec():  # If "Yes" to "Save Changes,"
                if save_dialog.save_successful:  # If the changes were saved successfully, close the program.
                    return
                if exit_dialog.exec():  # Otherwise, If "Yes" to "Exit the Program Anyway," close the program.
                    return
                a0.ignore()
                return
            # If "Cancel" to "Save Changes," end the CloseEvent and keep the program running.
            a0.ignore()
            return

    def changeEvent(self, a0):
        if a0.type() == QEvent.Type.WindowStateChange:
            self.title_bar.windowStateChanged(self.windowState())
            self.windowMaximized = self.windowState() == Qt.WindowState.WindowMaximized

            # Disable the resize grips when the window is maximized and enable them otherwise
            if self.windowMaximized:
                for grip in self.sideGrips:
                    grip.setDisabled(True)
            else:
                for grip in self.sideGrips:
                    grip.setEnabled(True)

            super().changeEvent(a0)
            a0.accept()

    @property
    def gripSize(self):
        return self._gripSize

    def setGripSize(self, size):
        if size == self._gripSize:
            return
        self._gripSize = max(2, size)
        self.updateGrips()

    def updateGrips(self):
        self.setContentsMargins(self.gripSize, self.gripSize + self.title_bar.height(), self.gripSize, self.gripSize)

        outRect = self.rect()
        # an "inner" rect used for reference to set the geometries of size grips
        inRect = outRect.adjusted(self.gripSize, self.gripSize, -self.gripSize, -self.gripSize)

        # top left
        self.cornerGrips[0].setGeometry(QRect(outRect.topLeft(), inRect.topLeft()))
        # top right
        self.cornerGrips[1].setGeometry(QRect(outRect.topRight(), inRect.topRight()).normalized())
        # bottom right
        self.cornerGrips[2].setGeometry(QRect(inRect.bottomRight(), outRect.bottomRight()))
        # bottom left
        self.cornerGrips[3].setGeometry(QRect(outRect.bottomLeft(), inRect.bottomLeft()).normalized())

        # left edge
        self.sideGrips[0].setGeometry(0, inRect.top(), self.gripSize, inRect.height())
        # top edge
        self.sideGrips[1].setGeometry(inRect.left(), 0, inRect.width(), self.gripSize)
        # right edge
        self.sideGrips[2].setGeometry(inRect.left() + inRect.width(), inRect.top(), self.gripSize, inRect.height())
        # bottom edge
        self.sideGrips[3].setGeometry(self.gripSize, inRect.top() + inRect.height(), inRect.width(), self.gripSize)

    def resizeEvent(self, event):
        self.title_bar.resize(self.width(), self.title_bar.height())
        super().resizeEvent(event)
        self.updateGrips()

    @pyqtSlot(str, int)
    def setStatusBarText(self, message: str, msecs: int):
        self.statusBar().showMessage(message, msecs)

    def set_theme(self, theme_name: str):
        self.current_theme = theme_name
        theme = self.themes[theme_name]
        self.setStyleSheet(f"""background-color: {theme['background-color']};
                           color: {theme['main-color']}; font: 10pt DejaVu Sans;
                           """
                           )
        self.text_area.setStyleSheet(f"""background-color: {theme['console-background-color']};""")
        self.title_bar.setStyleSheet(f"QLabel {{ color: {theme['main-color']}; }}")
        self.title_bar.title.setStyleSheet(
            f"""background-color: qlineargradient(x1: 0.0, y1: 0.5, x2: 1.0, y2: 0.5, 
            stop: 0 {theme['background-color']}, 
            stop: 0.5 {theme['title-gradient-color']}, 
            stop: 1 {theme['background-color']})""")
        self.status_bar.setStyleSheet(f"""color: {theme['main-color']}""")

        # Set title bar buttons
        self.title_bar.normalButton.setIcon(QIcon(os.path.join(ICON_DIR, f"normal-{theme_name}-mode.png")))
        self.title_bar.minimizeButton.setIcon(QIcon(os.path.join(ICON_DIR, f"minimize-{theme_name}-mode.png")))
        self.title_bar.maximizeButton.setIcon(QIcon(os.path.join(ICON_DIR, f"maximize-{theme_name}-mode.png")))
        self.title_bar.closeButton.setIcon(QIcon(os.path.join(ICON_DIR, f"close-{theme_name}-mode.png")))

        # Set menu bar sheet
        self.menuBar().setStyleSheet(f"""
                           QMenuBar {{ background-color: {theme['menu-background-color']}; font-family: "DejaVu Sans" 
                            }}
                            QMenuBar::item:selected {{ background: {theme['menu-item-selected-color']} }}
                           QMenu {{ background-color: {theme['menu-background-color']}; 
                           color: {theme['menu-main-color']};}} 
                           QMenu::item:selected {{ background-color: {theme['menu-item-selected-color']}; }}
                    """)
        self.parameter_tree.setAutoFillBackground(True)
        closed_arrow_image = os.path.join(ICON_DIR, f"closed-arrow-{self.current_theme}.png")
        opened_arrow_image = os.path.join(ICON_DIR, f"opened-arrow-{self.current_theme}.png")
        if os.path.sep == "\\":
            closed_arrow_image = PureWindowsPath(closed_arrow_image).as_posix()
            opened_arrow_image = PureWindowsPath(opened_arrow_image).as_posix()
        self.parameter_tree.setStyleSheet(
            f"""QTreeWidget::item {{ background-color: {theme['tree-background-color']}; }} 
                QTreeWidget::item:selected {{ background-color: {theme['menu-item-selected-color']}; color: {theme['main-color']} }}
                QTreeWidget::item:hover {{ color: #edb126 }}
                QTreeWidget {{ background-color: {theme['tree-background-color']} }}
                QTreeWidget::branch {{ background: {theme['tree-background-color']} }}
                QTreeWidget::branch::closed::has-children {{
                    image: url({closed_arrow_image});
                }}            

                QTreeWidget::branch::open::has-children {{
                    image: url({opened_arrow_image});
                }}
             """)
        self.parameter_tree.setForegroundColorAllItems(theme['main-color'])
        self.airfoil_canvas.setAxisLabels(theme)

        for dock_widget in self.dock_widgets:
            if hasattr(dock_widget.widget(), 'setBackground'):
                dock_widget.widget().setBackground(theme["dock-widget-background-color"])
        if self.cbar is not None and self.cbar_label_attrs is not None:
            self.cbar_label_attrs["color"] = theme["cbar-color"]
            self.cbar.setLabel(**self.cbar_label_attrs)
            self.cbar.setColorMap(self.crameri_cmap[self.current_theme])
            tick_font = QFont(get_setting("cbar-tick-font-family"), get_setting("cbar-tick-point-size"))
            self.cbar.axis.setStyle(tickFont=tick_font)
            self.cbar.axis.setTextPen(pg.mkPen(color=theme["cbar-color"]))
            self.airfoil_canvas.color_bar_data["current_theme"] = self.current_theme

        graphs_to_update = [self.analysis_graph, self.residual_graph, self.polar_graph_collection,
                            self.airfoil_matching_graph_collection, self.opt_airfoil_graph,
                            self.parallel_coords_graph, self.drag_graph, self.Cp_graph, self.resources_graph]

        for graph_to_update in graphs_to_update:
            if graph_to_update is None:
                continue
            graph_to_update.set_formatting(theme=self.themes[self.current_theme])

        for cnstr in self.geo_col.container()["geocon"].values():
            cnstr.canvas_item.setStyle(theme)

        for button_name, button_setting in self.main_icon_toolbar.button_settings.items():
            icon_name = button_setting["icon"]
            if "dark" not in icon_name:
                continue

            image_path = os.path.join(ICON_DIR, icon_name.replace("dark", theme_name))
            self.main_icon_toolbar.buttons[button_name]["button"].setIcon(QIcon(image_path))

    @staticmethod
    def pen(n: int):
        pens = [
            ('#d4251c', Qt.PenStyle.SolidLine),
            ('darkorange', Qt.PenStyle.SolidLine),
            ('gold', Qt.PenStyle.SolidLine),
            ('limegreen', Qt.PenStyle.SolidLine),
            ('cyan', Qt.PenStyle.SolidLine),
            ('mediumpurple', Qt.PenStyle.SolidLine),
            ('deeppink', Qt.PenStyle.SolidLine),
            ('#d4251c', Qt.PenStyle.DashLine),
            ('darkorange', Qt.PenStyle.DashLine),
            ('gold', Qt.PenStyle.DashLine),
            ('limegreen', Qt.PenStyle.DashLine),
            ('cyan', Qt.PenStyle.DashLine),
            ('mediumpurple', Qt.PenStyle.DashLine),
            ('deeppink', Qt.PenStyle.DashLine)
        ]
        return pens[n % len(pens)]

    def set_title_and_icon(self):
        self.setWindowTitle("pymead")
        image_path = os.path.join(ICON_DIR, "pymead-logo.png")
        self.setWindowIcon(QIcon(image_path))

    def create_menu_bar(self):
        self.menu_bar = self.menuBar()
        self.menu_bar.setNativeMenuBar(False)
        menu_data = load_data(os.path.join(GUI_SETTINGS_DIR, "menu.json"))

        def recursively_add_menus(menu: dict, menu_bar: QObject):
            for key, val in menu.items():
                if isinstance(val, dict):
                    menu = QMenu(key, parent=menu_bar)
                    menu_bar.addMenu(menu)
                    recursively_add_menus(val, menu_bar.children()[-1])
                else:
                    if isinstance(val, list) and len(val) > 2 and val[2] is not None:
                        action = QAction(key, parent=menu_bar)
                    else:
                        # QAction.triggered always emits the "checked" argument even if the action is not checkable,
                        # so use a custom class here to override this behavior.
                        action = MenuAction(key, parent=menu_bar)
                    action_parent = action.parent()
                    if isinstance(action_parent, QMenu):
                        action_parent.addAction(action)
                    else:
                        raise ValueError('Attempted to add QAction to an object not of type QMenu')
                    if isinstance(val, list):
                        shortcut_condition = val[1] is not None
                        checkable_condition = len(val) > 2 and val[2] is not None
                        extra_args_condition = len(val) > 3 and val[3] is not None
                        if extra_args_condition:
                            action.triggered.connect(partial(getattr(self, val[0]), *val[3]))
                        else:
                            if checkable_condition:
                                action.triggered.connect(getattr(self, val[0]))
                            else:
                                action.menuActionClicked.connect(getattr(self, val[0]))
                        if shortcut_condition:
                            action.setShortcut(val[1])
                        if checkable_condition:
                            action.setCheckable(True)
                            action.setChecked(val[2])
                    else:
                        if isinstance(action, MenuAction):
                            # QAction.triggered always emits the "checked" argument even if the action is not checkable,
                            # so connect the custom signal of the MenuAction here instead of triggered.
                            action.menuActionClicked.connect(getattr(self, val))
                        else:
                            # If the QAction is checkable, connect the default "triggered" signal instead. This
                            # requires that "checked" is the first positional argument of the connected method.
                            action.triggered.connect(getattr(self, val))

        recursively_add_menus(menu_data, self.menu_bar)

    def open_settings(self):
        dialog = SettingsDialog(parent=self, geo_col=self.geo_col, theme=self.themes[self.current_theme],
                                settings_override=None)
        dialog.exec()

    def undo(self):
        if not self.undo_stack:
            return
        self.redo_stack.append(deepcopy(self.geo_col.get_dict_rep()))
        self.load_geo_col_from_memory(self.undo_stack[-1])
        self.undo_stack.pop()

    def redo(self):
        if not self.redo_stack:
            return
        self.undo_stack.append(deepcopy(self.geo_col.get_dict_rep()))
        self.load_geo_col_from_memory(self.redo_stack[-1])
        self.redo_stack.pop()

    def load_points(self, dialog_test_action: typing.Callable = None, error_dialog_action: typing.Callable = None):
        """
        Loads a set of :math:`x`-:math:`y` points from a .dat/.txt/.csv file.
        """
        self.dialog = LoadPointsDialog(self, theme=self.themes[self.current_theme])

        if (dialog_test_action is not None and not dialog_test_action(self.dialog)) or self.dialog.exec():
            # Load the points to an array
            try:
                points = np.loadtxt(self.dialog.value())
            except ValueError:
                try:
                    points = np.loadtxt(self.dialog.value(), delimiter=",")
                except ValueError:
                    self.disp_message_box("Only whitespace and comma-delimited point files are accepted.",
                                          message_mode="error", dialog_test_action=error_dialog_action)
                    return
            except FileNotFoundError:
                self.disp_message_box(f"Could not find point file {self.dialog.value()}",
                                      message_mode="error", dialog_test_action=error_dialog_action)
                return

            # Add each point from the array to the GeometryCollection
            for point in points:
                self.geo_col.add_point(point[0], point[1])

            # Make sure that all the points are in view
            self.auto_range_geometry()

    def take_screenshot(self, dialog_test_action: typing.Callable = None,
                        info_dialog_action: typing.Callable = None,
                        error_dialog_action: typing.Callable = None) -> str:

        id_dict = {dw.windowTitle(): dw.winId() for dw in self.dock_widgets}
        id_dict = {"Full Window": self.winId(), **id_dict}

        window_widget_dict = {dw.windowTitle(): dw for dw in self.dock_widgets}
        window_widget_dict = {"Full Window": self, **window_widget_dict}

        self.dialog = ScreenshotDialog(self, theme=self.themes[self.current_theme], windows=[k for k in id_dict.keys()])
        if self.screenshot_settings is not None:
            self.dialog.setValue(self.screenshot_settings)

        final_file_name = None
        if (dialog_test_action is not None and not dialog_test_action(self.dialog)) or self.dialog.exec():
            inputs = self.dialog.value()
            self.screenshot_settings = inputs

            # Take the screenshot
            ratio = 5  # Increased device-pixel ratio for better screenshot resolution
            window_widget = window_widget_dict[inputs["window"]]
            size = window_widget.size()
            image = QImage(size.width() * ratio, size.height() * ratio, QImage.Format.Format_ARGB32)
            image.setDevicePixelRatio(ratio)
            window_widget.render(image)

            # Handle improper directory names and file extensions
            file_path_split = os.path.split(inputs['image_file'])
            dir_name = file_path_split[0]
            file_name = file_path_split[1]
            file_name_no_ext = os.path.splitext(file_name)[0]
            file_ext = os.path.splitext(file_name)[1]
            if file_ext not in [".jpg", ".jpeg"]:
                file_ext = ".jpg"

            final_file_name = os.path.join(dir_name, file_name_no_ext + file_ext)

            # Save the image or raise an error if the file directory is not found
            if os.path.isdir(dir_name):
                # screenshot.save(final_file_name, "jpg")  # Save the screenshot
                image.save(final_file_name, "jpg")  # Save the screenshot
                self.disp_message_box(f"{inputs['window']} window screenshot saved to {final_file_name}",
                                      message_mode="info", dialog_test_action=info_dialog_action)
            else:
                self.disp_message_box(f"Directory '{dir_name}' for "
                                      f"file '{file_name}' not found", dialog_test_action=error_dialog_action)

        return str(final_file_name)

    def showHidePymeadObjs(self, sub_container: str, show: bool):
        if show:
            self.airfoil_canvas.showPymeadObjs(sub_container)
        else:
            self.airfoil_canvas.hidePymeadObjs(sub_container)

    def openShowHidePymeadObjDialog(self):
        if self.showHideState is None:
            self.showAllPymeadObjs()
        dialog = ShowHideDialog(self, state=self.showHideState, theme=self.themes[self.current_theme])
        dialog.exec()

    def showAllPymeadObjs(self):
        self.showHideState = self.airfoil_canvas.showAllPymeadObjs()

    def hideAllPymeadObjs(self):
        self.showHideState = self.airfoil_canvas.hideAllPymeadObjs()

    def save_as_geo_col(self) -> bool:
        dialog = SaveAsDialog(self)
        if dialog.exec():
            current_save_name = dialog.selectedFiles()[0]
            if current_save_name[-5:] != '.jmea':
                current_save_name += '.jmea'

            # Handle the case where the file already exists and allow the user to cancel the operation if desired
            overwrite_code = 1
            if os.path.exists(current_save_name):
                self.dialog = FileOverwriteDialog(theme=self.themes[self.current_theme], parent=self)
                overwrite_code = self.dialog.exec()
            if not overwrite_code:
                return False

            self.current_save_name = current_save_name
            self.save_geo_col()
            self.setWindowTitle(f"pymead - {os.path.split(self.current_save_name)[-1]}")
            self.disp_message_box(f"Multi-element airfoil saved as {self.current_save_name}", message_mode='info')
            return True
        else:
            if self.save_attempts > 0:
                self.save_attempts = 0
                self.disp_message_box('No file name specified. File not saved.', message_mode='warn')
            return False

    def save_geo_col(self):
        # if self.mea.file_name is None:
        if self.current_save_name is None:
            if self.save_attempts < 1:
                self.save_attempts += 1
                return self.save_as_geo_col()
            else:
                self.save_attempts = 0
                self.disp_message_box('No file name specified. File not saved.', message_mode='warn')
                return False
        else:
            last_saved_state = self.geo_col.get_dict_rep()
            save_data(last_saved_state, self.current_save_name)
            self.last_saved_state = self.get_geo_col_state()
            self.setWindowTitle(f"pymead - {os.path.split(self.current_save_name)[-1]}")
            self.save_attempts = 0
            return True

    def deepcopy_geo_col(self):
        return deepcopy(self.geo_col)

    def load_geo_col(self, file_name: str = None):

        if self.changes_made():
            save_dialog = NewGeoColDialog(theme=self.themes[self.current_theme], parent=self,
                                          message="Airfoil has changes. Save?")
            exit_dialog = ExitDialog(theme=self.themes[self.current_theme], parent=self, window_title="Load anyway?",
                                     message="Airfoil not saved.\nAre you sure you want to load a new one?")
            while True:
                if save_dialog.exec():  # If "Yes" to "Save Changes,"
                    if save_dialog.save_successful:  # If the changes were saved successfully, close the program.
                        break
                    else:
                        if exit_dialog.exec():  # Otherwise, If "Yes" to "Exit the Program Anyway," close the program.
                            break
                    if save_dialog.reject_changes:  # If "No" to "Save Changes," do not load an MEA.
                        return
                else:  # If "Cancel" to "Save Changes," do not load an MEA
                    return

        if not file_name:
            dialog = LoadDialog(self, settings_var="jmea_default_open_location")
            if dialog.exec():
                file_name = dialog.selectedFiles()[0]
                file_name_parent_dir = os.path.dirname(file_name)
                q_settings.setValue(dialog.settings_var, file_name_parent_dir)
            else:
                file_name = None
        if file_name:
            self.load_geo_col_no_dialog(file_name)
            self.setWindowTitle(f"pymead - {os.path.split(file_name)[-1]}")
            self.current_save_name = file_name

    def new_geo_col(self):

        def load_blank_geo_col():
            self.load_geo_col_no_dialog()
            self.setWindowTitle(f"pymead")
            self.current_save_name = None

        if self.changes_made():
            dialog = NewGeoColDialog(theme=self.themes[self.current_theme], parent=self)
            if dialog.exec():
                load_blank_geo_col()
        else:
            load_blank_geo_col()

    def edit_bounds(self, dialog_test_action: typing.Callable = None):
        if len(self.geo_col.container()["desvar"]) == 0:
            self.disp_message_box("No design variables present", message_mode="info")
            return
        self.dialog = EditBoundsDialog(geo_col=self.geo_col, theme=self.themes[self.current_theme], parent=self)
        if (dialog_test_action is not None and not dialog_test_action(self.dialog)) or self.dialog.show():
            self.dialog.resizetoFit()

    def auto_range_geometry(self):
        """
        Adjusts the range of the airfoil canvas based on the rectangle that just encloses all the Points in the
        geometry collection, plus an offset. If no points are present, default bounds are chosen.

        Returns
        -------

        """
        x_data_range, y_data_range = self.airfoil_canvas.getPointRange()
        self.airfoil_canvas.plot.getViewBox().setRange(xRange=x_data_range, yRange=y_data_range)

    def import_design_variable_values(self):
        """This function imports a list of parameters normalized by their bounds"""
        file_filter = "DAT Files (*.dat)"
        dialog = LoadDialog(self, settings_var="parameter_list_default_open_location", file_filter=file_filter)
        if dialog.exec():
            file_name = dialog.selectedFiles()[0]
            q_settings.setValue(dialog.settings_var, os.path.dirname(file_name))
            param_vec = np.loadtxt(file_name).tolist()
            if isinstance(param_vec, float):
                param_vec = [param_vec]
            self.geo_col.assign_design_variable_values(param_vec, bounds_normalized=True)

    def import_algorithm_pkl_file(self, dialog_test_action: typing.Callable = None):
        self.dialog = LoadAirfoilAlgFile(theme=self.themes[self.current_theme], parent=self)
        if (dialog_test_action is not None and not dialog_test_action(self.dialog)) or self.dialog.exec():
            inputs = self.dialog.valuesFromWidgets()

            if dialog_test_action is None:
                self.dialog.load_airfoil_alg_file_widget.assignQSettings(inputs)

            alg_pkl_legacy_file = os.path.join(
                inputs["opt_load_dir"],  f"algorithm_gen_{inputs['opt_load_generation']}.pkl")
            if os.path.exists(alg_pkl_legacy_file):
                try:
                    alg = load_data(alg_pkl_legacy_file)
                    X = alg.opt.get("X")
                    F = alg.opt.get("F")
                    n_obj = alg.problem.n_obj
                except:
                    self.disp_message_box(
                        "Could not load legacy .pkl file. You may need to use the same Python environment to "
                        "load the .pkl file as the environment used to save the .pkl file"
                    )
                    return
            else:
                alg_data_csv_file = os.path.join(
                    inputs["opt_load_dir"], f"alg_data_{inputs['opt_load_generation']}.csv"
                )
                if not os.path.exists(alg_data_csv_file):
                    self.disp_message_box(
                        f"Could not load the data file {alg_data_csv_file}. Make sure that the optimization directory "
                        f"(Opt Dir) selected is the directory containing one or more files of the "
                        f"form 'alg_data_XX.csv'."
                    )
                    return
                alg_data = read_alg_data(alg_data_csv_file)
                F, X = alg_data["opt_J"], alg_data["opt_X"]
                n_obj = alg_data["n_obj"]

            if len(F) == 0:
                self.disp_message_box("Empty optimization result")
                return

            if n_obj == 1:  # If single-objective:
                x = X[0, :]
            else:  # If multi-objective
                if inputs["pkl_use_index"]:
                    x = X[inputs["pkl_index"], :]
                elif inputs["pkl_use_weights"]:
                    decomp = ASF()

                    if len(inputs["pkl_weights"]) == 0:
                        self.disp_message_box("The requested weights do not sum to 1.0.")
                        return

                    if len(inputs["pkl_weights"]) != F.shape[1]:
                        self.disp_message_box(f"Length of the requested weight list ({len(inputs['pkl_weights'])}) does"
                                              f" not match the number of objective functions ({F.shape[1]})")
                        return

                    IDX = decomp.do(F, inputs["pkl_weights"]).argmin()
                    x = X[IDX, :]
                else:
                    raise ValueError("Either 'index' or 'weights' must be selected in the dialog")

            self.geo_col.assign_design_variable_values(x, bounds_normalized=True)
            return x

    def export_design_variable_values(self):
        """This function imports a list of parameters normalized by their bounds"""
        file_filter = "DAT Files (*.dat)"
        dialog = SaveAsDialog(self, file_filter=file_filter)
        if dialog.exec():
            file_name = dialog.selectedFiles()[0]
            parameter_list = self.geo_col.extract_design_variable_values(bounds_normalized=True)
            np.savetxt(file_name, np.array(parameter_list))

    def clear_field(self):
        for child in self.airfoil_canvas.plot.allChildItems():
            if isinstance(child, pg.PColorMeshItem) or isinstance(child, pg.ColorBarItem):
                self.airfoil_canvas.plot.getViewBox().removeItem(child)
        self.cbar = None
        self.cbar_label_attrs = None
        if self.airfoil_canvas.color_bar_data is not None:
            self.airfoil_canvas.color_bar_data.clear()

    def plot_field(self, **kwargs):
        if ("show_dialog" in kwargs and kwargs["show_dialog"]) or "show_dialog" not in kwargs:
            if self.last_analysis_dir is None and get_setting("plot-field-dir") != "":
                default_field_dir = get_setting("plot-field-dir")
            elif self.last_analysis_dir is not None:
                default_field_dir = self.last_analysis_dir
            else:
                default_field_dir = ""
            dlg = MSESFieldPlotDialog(parent=self, default_field_dir=default_field_dir,
                                      theme=self.themes[self.current_theme])
            if dlg.exec():
                inputs = dlg.value()
                self.field_plot_variable = inputs["flow_variable"]
            else:
                return
        else:
            inputs = {
                "analysis_dir": self.last_analysis_dir,
                "flow_variable": self.field_plot_variable
            }

        self.clear_field()

        for child in self.airfoil_canvas.plot.allChildItems():
            if hasattr(child, 'setZValue'):
                child.setZValue(1.0)

        analysis_dir = inputs['analysis_dir']
        vBox = self.airfoil_canvas.plot.getViewBox()
        field_file = os.path.join(analysis_dir, f'field.{os.path.split(analysis_dir)[-1]}')
        grid_stats_file = os.path.join(analysis_dir, 'mplot_grid_stats.log')
        grid_file = os.path.join(analysis_dir, f'grid.{os.path.split(analysis_dir)[-1]}')
        transformation_file = os.path.join(analysis_dir, "transformation.json")
        if not os.path.exists(field_file):
            self.disp_message_box(message=f"Field file {field_file} not found", message_mode='error')
            return
        if not os.path.exists(grid_file):
            self.disp_message_box(message=f"Grid statistics log {grid_file} not found", message_mode='error')
            return

        self.default_field_dir = analysis_dir

        # data = np.loadtxt(field_file, skiprows=2)
        field = read_field_from_mses(field_file)
        grid_stats = read_grid_stats_from_mses(grid_stats_file)
        x_grid, y_grid = read_streamline_grid_from_mses(grid_file, grid_stats)
        try:
            transformation = load_data(transformation_file)
            x_grid = [x_grid_section / transformation["sx"][0] /
                      self.geo_col.units.convert_length_from_base(1, transformation["length_unit"]) *
                      self.geo_col.units.convert_length_from_base(1, self.geo_col.units.current_length_unit()) for
                      x_grid_section in x_grid]
            y_grid = [y_grid_section / transformation["sy"][0] /
                      self.geo_col.units.convert_length_from_base(1, transformation["length_unit"]) *
                      self.geo_col.units.convert_length_from_base(1, self.geo_col.units.current_length_unit()) for
                      y_grid_section in y_grid]
        except OSError:
            pass
        flow_var = field[flow_var_idx[inputs['flow_variable']]]

        edgecolors = None
        antialiasing = False
        # edgecolors = {'color': 'b', 'width': 1}  # May be uncommented to see edgecolor effect
        # antialiasing = True # May be uncommented to see antialiasing effect

        pcmi_list = []

        start_idx, end_idx = 0, x_grid[0].shape[1] - 1
        for flow_section_idx in range(grid_stats["numel"] + 1):
            flow_var_section = flow_var[:, start_idx:end_idx]

            pcmi = pg.PColorMeshItem(current_theme=self.current_theme,
                                     flow_var=inputs["flow_variable"], edgecolors=edgecolors,
                                     antialiasing=antialiasing)
            pcmi_list.append(pcmi)
            vBox.addItem(pcmi)
            # vBox.addItem(pg.ArrowItem(pxMode=False, headLen=0.01, pos=(0.5, 0.1)))
            vBox.setAspectLocked(True, 1)
            pcmi.setZValue(0)

            pcmi.setData(x_grid[flow_section_idx], y_grid[flow_section_idx], flow_var_section)

            if flow_section_idx < grid_stats["numel"]:
                start_idx = end_idx
                end_idx += x_grid[flow_section_idx + 1].shape[1] - 1

        for child in self.airfoil_canvas.plot.allChildItems():
            if hasattr(child, 'setZValue') and not isinstance(child, pg.PColorMeshItem):
                child.setZValue(5)

        all_levels = np.array([list(pcmi.getLevels()) for pcmi in pcmi_list])
        levels = (np.min(all_levels[:, 0]), np.max(all_levels[:, 1]))
        # bar = pg.ColorBarItem(
        #     values=levels,
        #     colorMap='CET-R1',
        #     rounding=0.001,
        #     limits=levels,
        #     orientation='v',
        #     pen='#8888FF', hoverPen='#EEEEFF', hoverBrush='#EEEEFF80'
        # )
        # bar.setImageItem(pcmi_list)

        # bar.setLabel(**self.cbar_label_attrs)
        # self.cbar = bar

        self.crameri_cmap = {}

        self.cbar_label_attrs = {
            "axis": "right",
            "text": flow_var_label[inputs["flow_variable"]],
            "font-size": f"{get_setting('axis-label-point-size')}pt",
            "font-family": f"{get_setting('axis-label-font-family')}"
        }

        theme = self.themes[self.current_theme]

        self.cbar = self.airfoil_canvas.plot.addColorBar(pcmi_list)
        self.cbar_label_attrs["color"] = theme["cbar-color"]

        self.cbar.setLabel(**self.cbar_label_attrs)
        self.airfoil_canvas.setColorBarData(cmap_dict=self.crameri_cmap, color_bar=self.cbar,
                                            current_theme=self.current_theme, flow_var=inputs["flow_variable"],
                                            min_level_default=levels[0], max_level_default=levels[1])
        self.airfoil_canvas.setColorBarLevels()

        tick_font = QFont(get_setting("cbar-tick-font-family"), get_setting("cbar-tick-point-size"))
        self.cbar.axis.setStyle(tickFont=tick_font)
        self.cbar.axis.setTextPen(pg.mkPen(color=theme["cbar-color"]))
        self.cbar.getAxis("right").setWidth(20 + 2 * get_setting("axis-label-point-size") +
                                            2 * get_setting("cbar-tick-point-size"))

    def load_geo_col_from_memory(self, dict_rep: dict):

        # Clear the canvas and the tree, and add the high-level containers back to the tree
        self.airfoil_canvas.clear()
        self.parameter_tree.clear()
        self.parameter_tree.addContainers()

        self.geo_col = GeometryCollection.set_from_dict_rep(dict_rep, canvas=self.airfoil_canvas,
                                                            tree=self.parameter_tree, gui_obj=self)
        self.permanent_widget.geo_col = self.geo_col
        self.last_saved_state = self.get_geo_col_state()

        self.geo_col.tree.geo_col = self.geo_col
        self.geo_col.canvas.geo_col = self.geo_col
        self.airfoil_canvas.setAxisLabels(self.themes[self.current_theme])
        self.permanent_widget.updateAirfoils()

    def load_geo_col_no_dialog(self, file_name: str = None):

        # Clear the canvas and the tree, and add the high-level containers back to the tree
        self.airfoil_canvas.clear()
        self.parameter_tree.clear()
        self.parameter_tree.addContainers()

        if file_name is not None:
            geo_col_dict = load_data(file_name)
        else:
            geo_col_dict = GeometryCollection().get_dict_rep()

        self.geo_col = GeometryCollection.set_from_dict_rep(geo_col_dict, canvas=self.airfoil_canvas,
                                                            tree=self.parameter_tree, gui_obj=self)
        self.permanent_widget.geo_col = self.geo_col
        self.last_saved_state = self.get_geo_col_state()

        self.geo_col.tree.geo_col = self.geo_col
        self.geo_col.canvas.geo_col = self.geo_col
        self.airfoil_canvas.setAxisLabels(self.themes[self.current_theme])
        self.permanent_widget.updateAirfoils()
        self.auto_range_geometry()

        if self.showHideState is None:
            self.showAllPymeadObjs()
        else:
            for k, v in self.showHideState.items():
                self.showHidePymeadObjs(k, v)

        # self.geo_col.switch_units("angle", old_unit=UNITS.current_angle_unit(),
        #                           new_unit=geo_col_dict["metadata"]["angle_unit"])
        # self.geo_col.switch_units("length", old_unit=UNITS.current_length_unit(),
        #                           new_unit=geo_col_dict["metadata"]["length_unit"])

    def show_constraint_graph(self):

        networkx.draw_circular(self.geo_col.gcs, labels={point: point.name() for point in self.geo_col.gcs.nodes})
        from matplotlib import pyplot as plt
        plt.show()

    def show_param_graph(self):

        networkx.draw_circular(self.geo_col.param_graph,
                               labels={param: param.name() for param in self.geo_col.param_graph.nodes})
        from matplotlib import pyplot as plt
        plt.show()

    def get_geo_col_state(self):
        return {k: v for k, v in self.geo_col.get_dict_rep().items() if k != "metadata"}

    def changes_made(self, atol: float = 1e-15) -> bool:
        return not compare_dicts_floating_precision(self.last_saved_state, self.get_geo_col_state(), atol=atol)

    def disp_message_box(self, message: str, message_mode: str = "error", rich_text: bool = False,
                         dialog_test_action: typing.Callable = None):
        """
        Displays a custom message box

        Parameters
        ----------
        message: str
            Message to display
        message_mode: str
            Type of message to send (either 'error', 'info', or 'warn')
        rich_text: bool
            Whether to display the message using rich text
        dialog_test_action: typing.Callable or None
            If not ``None``, a function pointer should be specified that intercepts the call to ``exec`` and
            performs custom actions. Used for testing only.
        """
        disp_message_box(message, self, message_mode=message_mode, rich_text=rich_text,
                         theme=self.themes[self.current_theme], dialog_test_action=dialog_test_action)

    def output_area_text(self, text: str, mode: str = 'plain', mono: bool = True, line_break: bool = False):
        # prepend_html = f"<head><style>body {{font-family: DejaVu Sans Mono;}}</style>" \
        #                f"</head><body><p><font size='20pt'>&#8203;</font></p></body>"
        previous_cursor = self.text_area.textCursor()
        self.text_area.moveCursor(QTextCursor.MoveOperation.End)
        if mode == 'plain':
            # if mode == "plain" and mono:
            #     self.text_area.insertHtml(prepend_html)
            # self.text_area.insertPlainText(text)
            line_break = "<br>" if line_break else ""

            # Note: the "pre" tag prevents whitespace collapse
            self.text_area.insertHtml(f'<body><pre><p>{text}{line_break}</p></pre></body>')
        elif mode == 'html':
            self.text_area.insertHtml(text)
        else:
            raise ValueError('Mode must be \'plain\' or \'html\'')
        self.text_area.setTextCursor(previous_cursor)
        sb = self.text_area.verticalScrollBar()
        sb.setValue(sb.maximum())

    def showColoredMessage(self, message: str, msecs: int, color: str):
        self.status_bar.setStyleSheet(f"color: {color}")
        self.permanent_widget.info_label.setStyleSheet(f"color: {self.themes[self.current_theme]['main-color']}")
        self.status_bar.showMessage(message, msecs)

    def statusChanged(self, args):
        if not args:
            self.status_bar.setStyleSheet(f"color: {self.themes[self.current_theme]['main-color']}")

    def output_link_text(self, text: str, link: str, line_break: bool = False):
        previous_cursor = self.text_area.textCursor()
        self.text_area.moveCursor(QTextCursor.MoveOperation.End)
        line_break = "<br>" if line_break else ""
        self.text_area.insertHtml(f'<head><style> ')

    def display_airfoil_statistics(self, dialog_test_action: typing.Callable = None):
        airfoil_stats = AirfoilStatistics(geo_col=self.geo_col)
        self.dialog = AirfoilStatisticsDialog(parent=self, airfoil_stats=airfoil_stats,
                                         theme=self.themes[self.current_theme])
        if (dialog_test_action is not None and not dialog_test_action(self.dialog)) or self.dialog.exec():
            pass

    def single_airfoil_inviscid_analysis(self, plot_cp: bool,
                                         info_dialog_action: typing.Callable = None,
                                         dialog_test_action: typing.Callable = None
                                         ) -> (np.ndarray, np.ndarray, float) or None:

<<<<<<< HEAD
=======
    def single_airfoil_inviscid_analysis(self, plot_cp: bool) -> (np.ndarray, np.ndarray, float) or (None, None, None):
>>>>>>> 3d54cc38
        selected_airfoil_name = self.permanent_widget.inviscid_cl_combo.currentText()

        if selected_airfoil_name == "":
            if plot_cp:
                self.disp_message_box("Choose an airfoil in the bottom right-hand corner of the screen "
<<<<<<< HEAD
                                      "to perform an incompressible, inviscid analysis", message_mode="info",
                                      dialog_test_action=info_dialog_action)
            return
=======
                                      "to perform an incompressible, inviscid analysis", message_mode="info")
            return None, None, None
>>>>>>> 3d54cc38

        dialog = PanelDialog(self, theme=self.themes[self.current_theme], settings_override=self.panel_settings)

        if (dialog_test_action is not None and not dialog_test_action(self.dialog)) or self.dialog.exec():
            alpha_add = dialog.value()["alfa"]
            self.panel_settings = dialog.value()
        else:
            return None, None, None

        selected_airfoil = self.geo_col.container()["airfoils"][selected_airfoil_name]
        body_fixed_coords = selected_airfoil.get_chord_relative_coords()
        alpha = selected_airfoil.measure_alpha() * 180 / np.pi + alpha_add
        xy, CP, CL = single_element_inviscid(body_fixed_coords, alpha=alpha)

        if plot_cp:
            self.output_area_text(
                f"[{str(self.n_analyses).zfill(2)}] ")
            self.output_area_text(f"PANEL ({selected_airfoil_name}, \u03b1 = {alpha:.3f}\u00b0): "
                                  f"Cl = {CL:+7.4f}".replace("-", "\u2212"), line_break=True)
        else:
            self.statusBar().showMessage(f"CL = {CL:.3f}", 4000)

        if not plot_cp:
            return xy, CP, CL

        if self.analysis_graph is None:
            self.analysis_graph = AnalysisGraph(
                theme=self.themes[self.current_theme],
                gui_obj=self,
                background_color=self.themes[self.current_theme]["graph-background-color"],
                grid=self.main_icon_toolbar.buttons["grid"]["button"].isChecked()
            )
            self.add_new_tab_widget(self.analysis_graph.w, "Analysis")
        name = f"[{self.n_analyses}] P ({selected_airfoil_name}, \u03b1 = {alpha:.1f}\u00b0)"
        pg_plot_handle = self.analysis_graph.v.plot(pen=pg.mkPen(color=self.pen(self.n_converged_analyses)[0],
                                                                 style=self.pen(self.n_converged_analyses)[1]),
                                                    name=name)
        pg_plot_handle.setData(xy[:, 0], CP)

        self.analysis_graph.set_legend_label_format(self.themes[self.current_theme])
        self.n_converged_analyses += 1
        self.n_analyses += 1

        return xy, CP, CL

    def export_coordinates(self):
        """Airfoil coordinate exporter"""
        dialog = ExportCoordinatesDialog(self, theme=self.themes[self.current_theme])
        if dialog.exec():
            inputs = dialog.value()
            f_ = os.path.join(inputs['choose_dir'], inputs['file_name'])

            # Determine if output format should be JSON:
            if os.path.splitext(f_) and os.path.splitext(f_)[-1] == '.json':
                json = True
            else:
                json = False

            airfoils = inputs['airfoil_order'].split(',')

            extra_get_coords_kwargs = dict(max_airfoil_points=inputs["downsampling_max_pts"],
                                           curvature_exp=inputs["downsampling_curve_exp"]) if inputs[
                "use_downsampling"] else {}

            if json:
                coord_dict = {}
                for a in airfoils:
                    airfoil = self.geo_col.container()["airfoils"][a]
                    coords = airfoil.get_coords_selig_format(**extra_get_coords_kwargs)
                    coord_dict[a] = coords.tolist()
                save_data(coord_dict, f_)
            else:
                with open(f_, 'w') as f:
                    new_line = ""
                    if len(inputs['header']) > 0:
                        new_line = '\n'
                    f.write(f"{inputs['header']}{new_line}")
                    for idx, a in enumerate(airfoils):
                        airfoil = self.geo_col.container()["airfoils"][a]
                        coords = airfoil.get_coords_selig_format(**extra_get_coords_kwargs)
                        for coord in coords:
                            f.write(f"{coord[0]}{inputs['delimiter']}{coord[1]}\n")
                        if idx < len(airfoils) - 1:
                            f.write(f"{inputs['separator']}")
            self.disp_message_box(f"Airfoil coordinates saved to {f_}", message_mode='info')

    def export_control_points(self):
        dialog = ExportControlPointsDialog(self, theme=self.themes[self.current_theme])
        if dialog.exec():
            inputs = dialog.value()
            f_ = os.path.join(inputs['choose_dir'], inputs['file_name'])

            airfoils = inputs['airfoil_order'].split(',')

            control_point_dict = {}
            for a in airfoils:
                airfoil = self.geo_col.container()["airfoils"][a]
                control_points = []
                for c in airfoil.curves:
                    control_points.append(c.point_sequence().as_array().tolist())
                control_point_dict[a] = control_points
            save_data(control_point_dict, f_)
            self.disp_message_box(f"Airfoil control points saved to {f_}", message_mode='info')

    def show_help(self):
        HelpBrowserWindow(parent=self)

    def export_IGES(self):
        self.dialog = ExportIGESDialog(parent=self, theme=self.themes[self.current_theme])
        if self.dialog.exec():
            inputs = self.dialog.value()
            iges_file_path = self.geo_col.write_to_iges(base_dir=inputs["dir"], file_name=inputs["file_name"],
                                                        translation=inputs["translation"], scaling=inputs["scaling"],
                                                        rotation=inputs["rotation"],
                                                        transformation_order=inputs["transformation_order"])
            self.disp_message_box(f"Airfoil geometry saved to {iges_file_path}", message_mode="info")

    def single_airfoil_viscous_analysis(self, dialog_test_action: typing.Callable = None) -> dict:
        self.dialog = XFOILDialog(parent=self, current_airfoils=[k for k in self.geo_col.container()["airfoils"]],
                                  theme=self.themes[self.current_theme], settings_override=self.xfoil_settings)
        current_airfoils = [k for k in self.geo_col.container()["airfoils"].keys()]
        self.dialog.w.widget_dict["airfoil"]["widget"].addItems(current_airfoils)
        if (dialog_test_action is not None and not dialog_test_action(self.dialog)) or self.dialog.exec():
            inputs = self.dialog.value()
            self.xfoil_settings = inputs
        else:
            return {}

        xfoil_settings = {'Re': inputs['Re'],
                          'Ma': inputs['Ma'],
                          'prescribe': inputs['prescribe'],
                          'timeout': inputs['timeout'],
                          'iter': inputs['iter'],
                          'xtr': [inputs['xtr_lower'], inputs['xtr_upper']],
                          'N': inputs['N'],
                          'base_dir': inputs['base_dir'],
                          'airfoil_name': inputs['airfoil_name'],
                          'airfoil': inputs['airfoil'],
                          "visc": inputs["viscous_flag"]}
        if xfoil_settings['prescribe'] == 'Angle of Attack (deg)':
            xfoil_settings['alfa'] = inputs['alfa']
        elif xfoil_settings['prescribe'] == 'Viscous Cl':
            xfoil_settings['Cl'] = inputs['Cl']
        elif xfoil_settings['prescribe'] == 'Inviscid Cl':
            xfoil_settings['CLI'] = inputs['CLI']

        # TODO: insert downsampling step here

        # coords = tuple(self.mea.deepcopy().airfoils[xfoil_settings['airfoil']].get_coords(
        #     body_fixed_csys=False, as_tuple=True))

        if xfoil_settings["airfoil"] == "":
            self.disp_message_box("An airfoil was not chosen for analysis")
            return {}

        coords = self.geo_col.container()["airfoils"][xfoil_settings["airfoil"]].get_scaled_coords()

        try:
            aero_data, _ = calculate_aero_data(None,
                                               xfoil_settings['base_dir'],
                                               xfoil_settings['airfoil_name'],
                                               coords=coords,
                                               tool="XFOIL",
                                               xfoil_settings=xfoil_settings,
                                               export_Cp=True
                                               )
        except ValueError as e:
            self.disp_message_box(str(e))
            return {}

        if not aero_data['converged'] or aero_data['errored_out'] or aero_data['timed_out']:
            self.disp_message_box("XFOIL Analysis Failed", message_mode='error')
            self.output_area_text(
                f"[{str(self.n_analyses).zfill(2)}] ")
            self.output_area_text(
                f"<a href='file:///{os.path.join(xfoil_settings['base_dir'], xfoil_settings['airfoil_name'])}'><font family='DejaVu Sans Mono' size='3'>XFOIL</font></a>",
                mode="html")
            self.output_area_text(
                f" Converged = {aero_data['converged']} | Errored out = "
                f"{aero_data['errored_out']} | Timed out = {aero_data['timed_out']}", line_break=True)
        else:
            self.output_area_text(
                f"[{str(self.n_analyses).zfill(2)}] ")
            self.output_area_text(
                f"<a href='file:///{os.path.join(xfoil_settings['base_dir'], xfoil_settings['airfoil_name'])}'><font family='DejaVu Sans Mono' size='3'>XFOIL</font></a>",
                mode="html")
            if xfoil_settings["visc"]:
                self.output_area_text(f" ({xfoil_settings['airfoil']}, "
                                      f"\u03b1 = {aero_data['alf']:.3f}\u00b0, Re = {xfoil_settings['Re']:.3E}, "
                                      f"Ma = {xfoil_settings['Ma']:.3f}): "
                                      f"Cl = {aero_data['Cl']:+7.4f} | Cd = {aero_data['Cd']:+.5f} | Cm = {aero_data['Cm']:+7.4f} "
                                      f"| L/D = {aero_data['L/D']:+8.4f}".replace("-", "\u2212"), line_break=True)
            else:
                self.output_area_text(f" ({xfoil_settings['airfoil']}, "
                                      f"\u03b1 = {aero_data['alf']:.3f}\u00b0, "
                                      f"Ma = {xfoil_settings['Ma']:.3f}): "
                                      f"Cl = {aero_data['Cl']:+7.4f} | Cm = {aero_data['Cm']:+7.4f}".replace("-",
                                                                                                             "\u2212"),
                                      line_break=True)
        bar = self.text_area.verticalScrollBar()
        sb = bar
        sb.setValue(sb.maximum())

        if aero_data['converged'] and not aero_data['errored_out'] and not aero_data['timed_out']:
            if self.analysis_graph is None:
                # TODO: Need to set analysis_graph to None if analysis window is closed! Might also not want to allow geometry docking window to be closed
                self.analysis_graph = AnalysisGraph(
                    theme=self.themes[self.current_theme],
                    gui_obj=self,
                    background_color=self.themes[self.current_theme]["graph-background-color"],
                    grid=self.main_icon_toolbar.buttons["grid"]["button"].isChecked()
                )
                self.add_new_tab_widget(self.analysis_graph.w, "Analysis")

            if xfoil_settings["visc"]:
                name = (
                    f"[{str(self.n_analyses)}] X ({xfoil_settings['airfoil']}, \u03b1 = {aero_data['alf']:.1f}\u00b0,"
                    f" Re = {xfoil_settings['Re']:.1E}, Ma = {xfoil_settings['Ma']:.2f})")
            else:
                name = (
                    f"[{str(self.n_analyses)}] X ({xfoil_settings['airfoil']}, \u03b1 = {aero_data['alf']:.1f}\u00b0,"
                    f" Ma = {xfoil_settings['Ma']:.2f})")

            pg_plot_handle = self.analysis_graph.v.plot(pen=pg.mkPen(color=self.pen(self.n_converged_analyses)[0],
                                                                     style=self.pen(self.n_converged_analyses)[1]),
                                                        name=name)
            self.analysis_graph.set_legend_label_format(self.themes[self.current_theme])

            self.cached_cp_data.append({
                "tool": "XFOIL",
                "index": self.n_analyses,
                "xc": aero_data["Cp"]["x"],
                "Cp": aero_data["Cp"]["Cp"]
            })

            pg_plot_handle.setData(aero_data['Cp']['x'], aero_data['Cp']['Cp'])
            # pen = pg.mkPen(color='green')
            self.n_converged_analyses += 1
            self.n_analyses += 1
        else:
            self.n_analyses += 1

        return aero_data

    def multi_airfoil_analysis_setup(self, dialog_test_action: typing.Callable = None):

        # First check to make sure MSET, MSES, and MPLOT can be found on system path and marked as executable:
        if shutil.which('mset') is None:
            self.disp_message_box('MSES suite executable \'mset\' not found on system path')
            return
        if shutil.which('mses') is None:
            self.disp_message_box('MSES suite executable \'mses\' not found on system path')
            return
        if shutil.which('mplot') is None:
            self.disp_message_box('MPLOT suite executable \'mplot\' not found on system path')
            return

        self.dialog = MultiAirfoilDialog(
            parent=self, geo_col=self.geo_col, theme=self.themes[self.current_theme],
            settings_override=self.multi_airfoil_analysis_settings
        )
        self.dialog.accepted.connect(self.multi_airfoil_analysis_accepted)
        self.dialog.rejected.connect(self.multi_airfoil_analysis_rejected)
        if (dialog_test_action is not None and not dialog_test_action(self.dialog)) or self.dialog.exec():
            pass

    def multi_airfoil_analysis_accepted(self):

        inputs = self.dialog.value()
        self.multi_airfoil_analysis_settings = inputs

        if inputs is not None:
            mset_settings = convert_dialog_to_mset_settings(inputs["MSET"])
            mses_settings = convert_dialog_to_mses_settings(inputs["MSES"])
            mplot_settings = convert_dialog_to_mplot_settings(inputs["MPLOT"])
            mpolar_settings = convert_dialog_to_mpolar_settings(inputs["MPOLAR"])
            self.run_mses(mset_settings, mses_settings, mplot_settings, mpolar_settings)

    def multi_airfoil_analysis_rejected(self):
        self.multi_airfoil_analysis_settings = self.dialog.value()

    def display_mses_result(self, aero_data: dict, mset_settings: dict, mses_settings: dict):

        def display_fail():
            # Throw a GUI error
            self.disp_message_box("MSES Analysis Failed", message_mode="error")

            # Compute the output analysis directory
            analysis_dir_full_path = os.path.abspath(
                os.path.join(mset_settings['airfoil_analysis_dir'], mset_settings['airfoil_coord_file_name'], '')
            )

            # Output failed MSES analysis info to console
            self.output_area_text(f"[{str(self.n_analyses).zfill(2)}] ")  # Number of analyses
            self.output_area_text(f"<a href='file:///{analysis_dir_full_path}'>MSES</a>", mode="html")  # Folder link
            self.output_area_text(
                f" Converged = {aero_data['converged']} | "
                f"Errored out = {aero_data['errored_out']} | "
                f"Timed out = {aero_data['timed_out']}",
                line_break=True
            )

        def display_success():
            # Calculate L/D if necessary
            if "L/D" not in aero_data.keys():
                aero_data["L/D"] = np.true_divide(aero_data["Cl"], aero_data["Cd"])

            # Compute the output analysis directory
            analysis_dir_full_path = os.path.abspath(
                os.path.join(mset_settings['airfoil_analysis_dir'], mset_settings['airfoil_coord_file_name'], '')
            )

            # Output successful MSES analysis data to console
            self.output_area_text(f"[{str(self.n_analyses).zfill(2)}] ")  # Number of analyses
            self.output_area_text(f"<a href='file:///{analysis_dir_full_path}'>MSES</a>", mode="html")  # Folder link
            self.output_area_text(
                f" ({mset_settings['mea']}, "
                f"\u03b1 = {aero_data['alf']:.3f}\u00b0, "
                f"Re = {mses_settings['REYNIN']:.3E}, "  # Reynolds number
                f"Ma = {mses_settings['MACHIN']:.3f}): "  # Mach number
                f"Cl = {aero_data['Cl']:+7.4f} | "  # Lift coefficient
                f"Cd = {aero_data['Cd']:+.5f} | "  # Drag coefficient
                f"Cm = {aero_data['Cm']:+7.4f} | "  # Pitching moment coefficient
                f"L/D = {aero_data['L/D']:+8.4f}".replace("-", "\u2212"),  # Lift-to-drag ratio
                # Note that the hyphens are replaced with the unicode subtraction char because the hyphen does not
                # obey the fixed-width rule
                line_break=True
            )

        if not aero_data['converged'] or aero_data['errored_out'] or aero_data['timed_out']:
            display_fail()
        else:
            display_success()

    def display_mpolar_result(self, aero_data: dict, mset_settings: dict, mses_settings: dict):

        # Compute the output analysis directory
        analysis_dir_full_path = os.path.abspath(
            os.path.join(mset_settings['airfoil_analysis_dir'], mset_settings['airfoil_coord_file_name'], '')
        )

        self.output_area_text(f"<a href='file:///{analysis_dir_full_path}'>MPOLAR</a>", mode="html")  # Folder link
        self.output_area_text(
            f" ({mset_settings['mea']}, "
            f"Re = {mses_settings['REYNIN']:.3E}, "  # Reynolds number
            f"Ma = {mses_settings['MACHIN']:.3f})"  # Mach number
        )
        performance_params = [k for k in ["alf_ZL", "LD_max", "alf_LD_max"] if aero_data[k] is not None]
        if performance_params:
            self.output_area_text(": ")
        if aero_data["alf_ZL"] is not None:
            line_break = performance_params.index("alf_ZL") == len(performance_params) - 1
            self.output_area_text(f"\u03b1<sub>ZL</sub> = {aero_data['alf_ZL']:.3f}\u00b0".replace(
                "-", "\u2212"), mode="html")
            if line_break:
                self.output_area_text("", line_break=True)
            else:
                self.output_area_text(", ")
        if aero_data["LD_max"] is not None:
            line_break = performance_params.index("LD_max") == len(performance_params) - 1
            self.output_area_text(f"(L/D)<sub>max</sub> = {aero_data['LD_max']:.1f}".replace(
                "-", "\u2212"), mode="html")
            if line_break:
                self.output_area_text("", line_break=True)
            else:
                self.output_area_text(", ")
        if aero_data["alf_LD_max"] is not None:
            line_break = performance_params.index("alf_LD_max") == len(performance_params) - 1
            self.output_area_text(f"\u03b1 @ (L/D)<sub>max</sub> = {aero_data['alf_LD_max']:.3f}\u00b0".replace(
                "-", "\u2212"), mode="html")
            if line_break:
                self.output_area_text("", line_break=True)
            else:
                self.output_area_text(", ")

    def display_svgs(self, mset_settings: dict, mplot_settings: dict):

        def display_svg():
            f_name = os.path.join(mset_settings['airfoil_analysis_dir'],
                                  mset_settings['airfoil_coord_file_name'],
                                  f"{svg_plot}.svg")
            if not os.path.exists(f_name):
                self.disp_message_box(f"SVG file {f_name} was not found")
                return

            image = QSvgWidget(f_name)
            graphics_scene = QGraphicsScene()
            graphics_scene.addWidget(image)
            view = CustomGraphicsView(graphics_scene, parent=self)
            view.setRenderHint(QPainter.RenderHint.Antialiasing)
            Mach_contour_widget = QWidget(self)
            widget_layout = QGridLayout()
            Mach_contour_widget.setLayout(widget_layout)
            widget_layout.addWidget(view, 0, 0, 4, 4)
            start_counter = 1
            max_tab_name_search = 1000
            for idx in range(max_tab_name_search):
                name = f"{svg_plot}_{start_counter}"
                if name in self.dock_widget_names:
                    start_counter += 1
                else:
                    self.add_new_tab_widget(Mach_contour_widget, name)
                    break

        for svg_plot in SVG_PLOTS:
            if mplot_settings[SVG_SETTINGS_TR[svg_plot]]:
                display_svg()

    def plot_mses_pressure_coefficient_distribution(self, aero_data: dict, mea: MEA, mses_settings: dict):
        if self.analysis_graph is None:
            # Need to set analysis_graph to None if analysis window is closed
            self.analysis_graph = AnalysisGraph(
                theme=self.themes[self.current_theme],
                gui_obj=self,
                background_color=self.themes[self.current_theme]["graph-background-color"],
                grid=self.main_icon_toolbar.buttons["grid"]["button"].isChecked()
            )
            self.add_new_tab_widget(self.analysis_graph.w, "Analysis")

        # Get the maximum physical extent of the airfoil system in the x-direction (used to prevent showing
        # off-body pressure recovery)
        x_max = mea.get_max_x_extent()

        # Plot the Cp distribution for each airfoil side
        name = (f"[{self.n_analyses}] M ({mea.name()}, \u03b1 = {aero_data['alf']:.1f}\u00b0, "
                f"Re = {mses_settings['REYNIN']:.1E}, Ma = {mses_settings['MACHIN']:.2f})")

        for side_idx, side in enumerate(aero_data["BL"]):
            extra_opts = dict(name=name) if side_idx == 0 else {}
            pg_plot_handle = self.analysis_graph.v.plot(
                pen=pg.mkPen(color=self.pen(self.n_converged_analyses)[0],
                             style=self.pen(self.n_converged_analyses)[1]), **extra_opts
            )
            x = side["x"] if isinstance(side["x"], np.ndarray) else np.array(side["x"])
            Cp = side["Cp"] if isinstance(side["Cp"], np.ndarray) else np.array(side["Cp"])
            pg_plot_handle.setData(x[np.where(x <= x_max)[0]], Cp[np.where(x <= x_max)[0]])
            self.analysis_graph.set_legend_label_format(self.themes[self.current_theme])

    def display_resources(self):

        def run_cpu_bound_process():
            self.display_resources_process = CPUBoundProcess(
                display_resources
            )
            self.display_resources_process.progress_emitter.signals.progress.connect(self.progress_update)
            self.display_resources_process.start()

        # Start running the CPU-bound process from a worker thread (separate from the main GUI thread)
        self.display_resources_thread = Thread(target=run_cpu_bound_process)
        self.display_resources_thread.start()

    def match_airfoil(self):

        def run_cpu_bound_process():

            self.match_airfoil_process = CPUBoundProcess(
                match_airfoil,
                args=(
                    self.geo_col.get_dict_rep(),
                    airfoil_match_settings["tool_airfoil"],
                    airfoil_match_settings["target_airfoil"]
                )
            )
            self.match_airfoil_process.progress_emitter.signals.progress.connect(self.progress_update)
            self.match_airfoil_process.start()

        airfoil_names = [a for a in self.geo_col.container()["airfoils"].keys()]
        dialog = AirfoilMatchingDialog(self, airfoil_names=airfoil_names, theme=self.themes[self.current_theme])
        if dialog.exec():
            try:
                airfoil_match_settings = dialog.value()
            except TargetPathNotFoundError as e:
                self.disp_message_box(f"{str(e)}")
                return
            try:
                # Start running the CPU-bound process from a worker thread (separate from the main GUI thread)
                self.match_airfoil_thread = Thread(target=run_cpu_bound_process)
                self.match_airfoil_thread.start()
            except AirfoilNotFoundError as e:
                self.disp_message_box(f"{str(e)}")
                return

    def setup_optimization(self):
        self.dialog = OptimizationSetupDialog(self, settings_override=self.opt_settings,
                                              geo_col=self.geo_col, theme=self.themes[self.current_theme],
                                              grid=self.main_icon_toolbar.buttons["grid"]["button"].isChecked())
        self.dialog.accepted.connect(self.optimization_accepted)
        self.dialog.rejected.connect(self.optimization_rejected)
        self.dialog.exec()

        # Close all the constraint visualization widgets that have been opened
        for widget in self.dialog.constraints_widget.widget_dict["constraints"].w_dict.values():
            if widget.sub_dialog is None:
                continue
            widget.sub_dialog.close()

    def optimization_accepted(self):
        exit_the_dialog = False
        early_return = False
        opt_settings_list = None
        param_dict_list = None
        geo_col_dict_list = None
        files = None
        while not exit_the_dialog and not early_return:
            self.opt_settings = self.dialog.value()

            loop_through_settings = False

            if self.opt_settings['General Settings']['batch_mode_active']:

                loop_through_settings = True

                files = self.opt_settings['General Settings']['batch_mode_files']

                if files == ['']:
                    self.disp_message_box('The \'Batch Settings Files\' field must be filled because batch mode '
                                          'is selected as active', message_mode='error')
                    exit_the_dialog = True
                    early_return = True
                    continue

                all_batch_files_valid = True
                opt_settings_list = []
                for file in files:
                    if not os.path.exists(file):
                        self.disp_message_box(f'The batch file {file} could not be located', message_mode='error')
                        exit_the_dialog = True
                        early_return = True
                        all_batch_files_valid = False
                        break
                    opt_settings_list.append(load_data(file))
                if not all_batch_files_valid:
                    continue

            if loop_through_settings:
                n_settings = len(files)
            else:
                n_settings = 1

            if not loop_through_settings:
                opt_settings_list = []
            param_dict_list = []
            geo_col_dict_list = []

            for settings_idx in range(n_settings):

                if loop_through_settings:
                    opt_settings = opt_settings_list[settings_idx]
                else:
                    opt_settings = self.opt_settings

                geo_col = self.geo_col.get_dict_rep()

                try:
                    param_dict = deepcopy(convert_opt_settings_to_param_dict(
                        opt_settings, len(list(geo_col["desvar"].keys()))
                    ))
                except (ValueError, FileNotFoundError) as e:
                    self.disp_message_box(str(e))
                    return

                if not loop_through_settings:
                    opt_settings_list = [opt_settings]
                param_dict_list.append(param_dict)
                geo_col_dict_list.append(geo_col)
                exit_the_dialog = True

        if early_return:
            self.setup_optimization()

        if not early_return:
            for (opt_settings, param_dict, geo_col_dict) in zip(opt_settings_list, param_dict_list, geo_col_dict_list):
                # The next line is just to make sure any calls to the GUI are performed before the optimization
                self.dialog.setValue(new_inputs=opt_settings)

                # Need to regenerate the objectives and constraints here since they contain references to
                # (non-serializable) modules which must be passed through a multiprocessing.Pipe
                new_obj_list = [obj.func_str for obj in self.objectives]
                new_constr_list = [constr.func_str for constr in self.constraints]

                # Run the shape optimization in a worker thread
                self.run_shape_optimization(param_dict, opt_settings,
                                            # mea.copy_as_param_dict(deactivate_airfoil_graphs=True),
                                            geo_col_dict,
                                            new_obj_list, new_constr_list,
                                            )
                self.display_resources()

    def optimization_rejected(self):
        self.opt_settings = self.dialog.value()
        return

    @pyqtSlot(str, object)
    def progress_update(self, status: str, data: object):
        bcolor = self.themes[self.current_theme]["graph-background-color"]
        if status == "text" and isinstance(data, str):
            self.output_area_text(data, line_break=True)
        elif status == "message" and isinstance(data, str):
            self.message_callback_fn(data)
        elif status == "disp_message_box" and isinstance(data, str):
            self.disp_message_box(data)
        elif status == "opt_progress" and isinstance(data, dict):
            callback = TextCallback(parent=self, text_list=data["text"], completed=data["completed"],
                                    warm_start_gen=data["warm_start_gen"])
            callback.exec_callback()
        elif status == "airfoil_coords" and isinstance(data, list):
            callback = PlotAirfoilCallback(parent=self, coords=data, geo_col=self.geo_col)
            callback.exec_callback(theme=self.themes[self.current_theme],
                                   grid=self.main_icon_toolbar.buttons["grid"]["button"].isChecked())
        elif status == "parallel_coords" and isinstance(data, tuple):
            callback = ParallelCoordsCallback(parent=self, norm_val_list=data[0], param_name_list=data[1])
            callback.exec_callback(theme=self.themes[self.current_theme],
                                   grid=self.main_icon_toolbar.buttons["grid"]["button"].isChecked())
        elif status == "cp_xfoil":
            callback = CpPlotCallbackXFOIL(parent=self, Cp=data)
            callback.exec_callback(theme=self.themes[self.current_theme],
                                   grid=self.main_icon_toolbar.buttons["grid"]["button"].isChecked())
        elif status == "cp_mses":
            callback = CpPlotCallbackMSES(parent=self, Cp=data)
            callback.exec_callback(theme=self.themes[self.current_theme],
                                   grid=self.main_icon_toolbar.buttons["grid"]["button"].isChecked())
        elif status == "drag_xfoil" and isinstance(data, tuple):
            callback = DragPlotCallbackXFOIL(parent=self, Cd=data[0], Cdp=data[1], Cdf=data[2])
            callback.exec_callback(theme=self.themes[self.current_theme],
                                   grid=self.main_icon_toolbar.buttons["grid"]["button"].isChecked())
        elif status == "drag_mses" and isinstance(data, tuple):
            callback = DragPlotCallbackMSES(parent=self, Cd=data[0], Cdp=data[1], Cdf=data[2], Cdv=data[3], Cdw=data[4])
            callback.exec_callback(theme=self.themes[self.current_theme],
                                   grid=self.main_icon_toolbar.buttons["grid"]["button"].isChecked())
        elif status == "clear_residual_plots":
            if self.residual_graph is not None:
                for plot_item in self.residual_graph.plot_items:
                    plot_item.setData([], [])
            self.residual_data = []
            self.switch_to_tab("Residuals")
        elif status == "mses_analysis_complete" and isinstance(data, tuple):
            aero_data = data[0]
            mset_settings = data[1]
            mses_settings = data[2]
            mplot_settings = data[3]
            mea_name = data[4]
            self.display_mses_result(aero_data, mset_settings, mses_settings)

            if aero_data['converged'] and not aero_data['errored_out'] and not aero_data['timed_out']:
                self.plot_mses_pressure_coefficient_distribution(aero_data, self.geo_col.container()["mea"][mea_name],
                                                                 mses_settings)
                self.switch_to_tab("Analysis")
                self.display_svgs(mset_settings, mplot_settings)

                # Update the last successful analysis directory (for easy access in field plotting)
                self.last_analysis_dir = os.path.join(mset_settings["airfoil_analysis_dir"],
                                                      mset_settings["airfoil_coord_file_name"])

                # Increment the number of converged analyses and the total number of analyses
                self.n_converged_analyses += 1
                self.n_analyses += 1
            else:
                self.n_analyses += 1
        elif status == "polar_analysis_complete" and isinstance(data, tuple):
            aero_data = data[0]
            mset_settings = data[1]
            mses_settings = data[2]
            self.display_mpolar_result(aero_data, mset_settings, mses_settings)
            self.switch_to_tab("Polars")
        elif status == "switch_to_residuals_tab":
            self.switch_to_tab("Residuals")
        elif status == "mses_residual" and isinstance(data, tuple):
            if self.residual_graph is None:
                self.residual_graph = ResidualGraph(
                    theme=self.themes[self.current_theme],
                    grid=self.main_icon_toolbar.buttons["grid"]["button"].isChecked()
                )
                self.add_new_tab_widget(self.residual_graph.w, "Residuals")
                self.switch_to_tab("Residuals")

            # Assign the data from the pipe to variables
            new_iteration = data[0]
            new_rms_dR = data[1]
            new_rms_dA = data[2]
            new_rms_dV = data[3]

            # If running MPOLAR and an angle of attack fails, MSES will start over at a previous iteration.
            # In this case, we need to delete the existing data from that iteration onward
            if self.residual_data and new_iteration <= self.residual_data[-1][0]:
                prev_iteration_idx = [arr[0] for arr in self.residual_data].index(new_iteration)
                del self.residual_data[prev_iteration_idx:]

            self.residual_data.append([new_iteration, new_rms_dR, new_rms_dA, new_rms_dV])
            self.residual_graph.plot_items[0].setData([arr[0] for arr in self.residual_data],
                                                      [arr[1] for arr in self.residual_data])
            self.residual_graph.plot_items[1].setData([arr[0] for arr in self.residual_data],
                                                      [arr[2] for arr in self.residual_data])
            self.residual_graph.plot_items[2].setData([arr[0] for arr in self.residual_data],
                                                      [arr[3] for arr in self.residual_data])
            self.residual_graph.set_legend_label_format(self.themes[self.current_theme])
        elif status == "clear_polar_plots":
            if self.polar_graph_collection is not None:
                self.polar_graph_collection.clear_data()
        elif status == "plot_polars" and isinstance(data, dict):
            if self.polar_graph_collection is None:
                self.polar_graph_collection = PolarGraphCollection(
                    theme=self.themes[self.current_theme],
                    grid=self.main_icon_toolbar.buttons["grid"]["button"].isChecked()
                )
                self.add_new_tab_widget(self.polar_graph_collection, "Polars")
                self.switch_to_tab("Polars")
            self.polar_graph_collection.set_data(data)
        elif status == "polar_progress" and isinstance(data, int):
            if self.permanent_widget.progress_bar.isHidden():
                self.permanent_widget.progress_bar.show()
            self.permanent_widget.progress_bar.setValue(data)
        elif status == "polar_complete":
            self.permanent_widget.progress_bar.hide()
        elif status == "clear_airfoil_matching_plots":
            if self.airfoil_matching_graph_collection is not None:
                self.airfoil_matching_graph_collection.clear_data()
        elif status == "symmetric_area_difference" and isinstance(data, tuple):
            current_fun_value = data[0]
            coords = data[1]
            airfoil_to_match_xy = data[2]
            self.status_bar.showMessage(f"Symmetric area difference: {current_fun_value:.3e}")
            if self.airfoil_matching_graph_collection is None:
                self.airfoil_matching_graph_collection = AirfoilMatchingGraphCollection(
                    theme=self.themes[self.current_theme],
                    grid=self.main_icon_toolbar.buttons["grid"]["button"].isChecked()
                )
                self.add_new_tab_widget(self.airfoil_matching_graph_collection, "Matching")
                self.switch_to_tab("Matching")
            self.airfoil_matching_graph_collection.set_data(current_fun_value, coords, airfoil_to_match_xy)
        elif status == "match_airfoil_complete":
            if not isinstance(data, OptimizeResult):
                raise ValueError(f"data ({data}) must be of type scipy.optimize.OptimizeResult")
            res = data
            msg_mode = "error"
            message = res.message
            if hasattr(res, "success") and res.success:
                update_params = res.x
                self.geo_col.assign_design_variable_values(update_params, bounds_normalized=True)
                msg_mode = "info"
                self.output_area_text(f"Airfoil matched successfully. Symmetric area difference: {res.fun:.3e}. "
                                      f"Function evaluations: {res.nfev}. Gradient evaluations: {res.njev}.",
                                      line_break=True)
                message = f"{res.message}. Geometry canvas updated with new design variable values."
            self.disp_message_box(message=message, message_mode=msg_mode)
        elif status == "resources_update":
            assert isinstance(data, tuple)
            if self.resources_graph is None:
                self.resources_graph = ResourcesGraph(
                    theme=self.themes[self.current_theme],
                    grid=self.main_icon_toolbar.buttons["grid"]["button"].isChecked()
                )
                self.add_new_tab_widget(self.resources_graph.w, "Resources")
            self.resources_graph.update(time_array=data[0], cpu_percent_array=data[1], mem_percent_array=data[2])

    def clear_opt_plots(self):
        def clear_handles(h_list: list):
            for h in h_list:
                if isinstance(h, list):
                    for h_ in h:
                        h_.clear()
                else:
                    h.clear()
            h_list.clear()

        for handle_list in [self.opt_airfoil_plot_handles, self.parallel_coords_plot_handles,
                            self.Cp_graph_plot_handles]:
            clear_handles(handle_list)

        if self.drag_graph is not None:
            for Cd_val in ["Cd", "Cdp", "Cdv", "Cdw", "Cdf"]:
                if hasattr(self.drag_graph, f"pg_plot_handle_{Cd_val}"):
                    handle = getattr(self.drag_graph, f"pg_plot_handle_{Cd_val}")
                    handle.clear()

    def run_mses(self, mset_settings: dict, mses_settings: dict, mplot_settings: dict, mpolar_settings: dict):

        def remove_equations(geo_col: GeometryCollection):
            """
            Ensures that items in the geometry collection are picklable by the multiprocessing module
            """
            for param in geo_col.container()["params"].values():
                param.equation_dict = None
                param.equation = None
                param.equation_str = None
            for dv in geo_col.container()["desvar"].values():
                dv.equation_dict = None
                dv.equation = None
                dv.equation_str = None

        def run_cpu_bound_process():
            geo_col_copy = deepcopy(self.geo_col)
            remove_equations(geo_col_copy)
            mea = geo_col_copy.container()["mea"][mset_settings["mea"]]
            alfa_array = mpolar_settings["alfa_array"] if mpolar_settings is not None else None

            self.mses_process = CPUBoundProcess(
                calculate_aero_data,
                args=(
                    mset_settings["airfoil_analysis_dir"],
                    mset_settings["airfoil_coord_file_name"],
                    None,
                    mea,
                    None,
                    "MSES",
                    None,
                    mset_settings,
                    mses_settings,
                    mplot_settings,
                    mpolar_settings,
                    True,
                    True,
                    alfa_array
                )
            )
            self.mses_process.progress_emitter.signals.progress.connect(self.progress_update)
            self.mses_process.start()

        # Start running the CPU-bound process from a worker thread (separate from the main GUI thread)
        self.mses_thread = Thread(target=run_cpu_bound_process)
        self.mses_thread.start()

    def run_shape_optimization(self, param_dict: dict, opt_settings: dict, geo_col_dict: dict,
                               objectives, constraints):

        self.clear_opt_plots()

        def run_cpu_bound_process():
            shape_opt_process = CPUBoundProcess(
                shape_optimization_static,
                args=(param_dict, opt_settings, geo_col_dict, objectives, constraints)
            )
            shape_opt_process.progress_emitter.signals.progress.connect(self.progress_update)
            shape_opt_process.progress_emitter.signals.finished.connect(self.shape_opt_finished_callback_fn)
            shape_opt_process.start()
            self.shape_opt_process = shape_opt_process

        # Start running the CPU-bound process from a worker thread (separate from the main GUI thread)
        thread = Thread(target=run_cpu_bound_process)
        self.opt_thread = thread
        self.opt_thread.start()

        # TODO: follow this same code architecture for XFOIL one-off analysis

    def stop_process(self):

        processes = [self.shape_opt_process, self.mses_process, self.match_airfoil_process,
                     self.display_resources_process]
        if all([process is None for process in processes]):
            # self.disp_message_box("No process to terminate")
            return

        for process in processes:
            if process is None:
                continue
            process.terminate()

        threads = [self.opt_thread, self.mses_thread, self.match_airfoil_thread, self.display_resources_thread]

        for thread in threads:
            if thread is None:
                continue
            thread.join()

        self.shape_opt_process = None
        self.mses_process = None
        self.match_airfoil_process = None
        self.display_resources_process = None

    @staticmethod
    def generate_output_folder_link_text(folder: str):
        return f"<a href='{folder}' style='font-family:DejaVu Sans Mono; " \
               f"color: #1FBBCC; font-size: 10pt;'>Open output folder</a><br>"

    def set_pool(self, pool_obj: object):
        self.pool = pool_obj

    @staticmethod
    def shape_opt_progress_callback_fn(progress_object: object):
        if isinstance(progress_object, OptCallback):
            progress_object.exec_callback()

    def shape_opt_finished_callback_fn(self, success: bool):
        self.stop_process()
        self.forces_dict = {}
        self.pool = None
        self.status_bar.showMessage("Optimization Complete!", 3000)
        first_word = "Completed" if success else "Terminated"
        self.output_area_text(f"{first_word} aerodynamic shape optimization. ")
        self.output_area_text(self.generate_output_folder_link_text(self.current_opt_folder), mode="html")
        self.output_area_text("\n\n")
        self.current_opt_folder = None
        self.status_bar.showMessage("")
        # self.finished_optimization = True

    def shape_opt_result_callback_fn(self, result_object: object):
        pass

    def message_callback_fn(self, message: str):
        self.status_bar.showMessage(message)

    def text_area_callback_fn(self, message: str):
        self.output_area_text(message)

    def shape_opt_error_callback_fn(self, error_tuple: tuple):
        self.output_area_text(f"Error. Error = {error_tuple}\n")

    def write_force_dict_to_file(self, file_name: str):
        forces_temp = deepcopy(self.forces_dict)
        if "Cp" in forces_temp.keys():
            for el in forces_temp["Cp"]:
                if isinstance(el, list):
                    for e in el:
                        for k, v in e.items():
                            if isinstance(v, np.ndarray):
                                e[k] = v.tolist()
                else:
                    for k, v in el.items():
                        if isinstance(v, np.ndarray):
                            el[k] = v.tolist()
        save_data(forces_temp, file_name)

    def read_force_dict_from_file(self, file_name: str):
        self.forces_dict = load_data(file_name)

    def save_opt_plots(self, opt_dir: str):
        # Not working at the moment
        opt_plots = {
            'opt_airfoil_graph': 'opt_airfoil',
            'parallel_coords_graph': 'parallel_coordinates',
            'drag_graph': 'drag',
            'Cp_graph': 'Cp'
        }
        for opt_plot in opt_plots.keys():
            if not hasattr(self, opt_plot):
                raise AttributeError(f'No attribute \'{opt_plot}\' found in the GUI')
            attr = getattr(self, opt_plot)
            if attr is not None:
                view = attr.v.getViewBox()
                view.autoRange()
                svg_exporter = SVGExporter(item=attr.v)
                csv_exporter = CSVExporter(item=attr.v)
                svg_exporter.export(os.path.join(opt_dir, f"{opt_plots[opt_plot]}.svg"))
                csv_exporter.export(os.path.join(opt_dir, f"{opt_plots[opt_plot]}.csv"))

    def load_example(self, example_name: str):
        example_file = os.path.join(EXAMPLES_DIR, example_name)
        self.load_geo_col_no_dialog(example_file)
        self.setWindowTitle(f"pymead - {os.path.split(example_file)[-1]}")

    def load_example_sc20612_match(self):
        self.load_example("match_sc20612-il.jmea")

    def load_example_basic_airfoil_sharp(self):
        self.load_example("basic_airfoil_sharp.jmea")

    def load_example_basic_airfoil_blunt(self):
        self.load_example("basic_airfoil_blunt.jmea")

    def load_example_basic_airfoil_sharp_dv(self):
        self.load_example("basic_airfoil_sharp_dv.jmea")

    def load_example_basic_airfoil_blunt_dv(self):
        self.load_example("basic_airfoil_blunt_dv.jmea")

    def load_example_ferguson_airfoil_sharp(self):
        self.load_example("ferguson_airfoil_sharp.jmea")

    def load_example_ferguson_airfoil_sharp_4(self):
        self.load_example("ferguson_airfoil_sharp_4.jmea")

    def load_example_ferguson_airfoil_sharp_dv(self):
        self.load_example("ferguson_airfoil_sharp_dv.jmea")

    def load_example_isolated_propulsor(self):
        self.load_example("isolated_propulsor.jmea")

    def load_example_underwing_propulsor(self):
        self.load_example("underwing_propulsor.jmea")

    def load_example_n0012(self):
        self.load_example("n0012-il.jmea")

    def load_example_sc20612(self):
        self.load_example("sc20612-il.jmea")

    def toggle_full_screen(self):
        if not self.isMaximized():
            self.showMaximized()
        else:
            self.showNormal()

    def verify_constraints(self):
        geo_col_copy = GeometryCollection.set_from_dict_rep(self.geo_col.get_dict_rep())
        try:
            geo_col_copy.verify_all()
            self.disp_message_box("Constraint Verification Passed", message_mode="info")
        except AssertionError:
            self.disp_message_box("Constraint Verification Failed")

    def keyPressEvent(self, a0):
        if a0.key() == Qt.Key.Key_Escape:
            self.geo_col.clear_selected_objects()
            self.status_bar.clearMessage()
        if a0.key() == Qt.Key.Key_Delete:
            self.airfoil_canvas.removeSelectedObjects()
            self.status_bar.clearMessage()


# Adjustments for variable monitor resolution (from https://stackoverflow.com/a/47723454)
if hasattr(Qt, 'AA_EnableHighDpiScaling'):
    QApplication.setAttribute(Qt.AA_EnableHighDpiScaling, True)

if hasattr(Qt, 'AA_UseHighDpiPixmaps'):
    QApplication.setAttribute(Qt.AA_UseHighDpiPixmaps, True)


def main():
    app = QApplication(sys.argv)
    app.processEvents()
    app.setStyle('Fusion')
    if len(sys.argv) > 1:
        gui = GUI(path=sys.argv[1])
    else:
        gui = GUI()

    gui.show()
    sys.exit(app.exec())


if __name__ == "__main__":
    # First, we must add freeze support for multiprocessing.Pool to work properly in Windows in the version of the GUI
    # assembled by PyInstaller. This next statement affects only Windows; it has no impact on *nix OS since Pool
    # already works fine there.
    mp.freeze_support()

    # Generate the graphical user interface
    main()<|MERGE_RESOLUTION|>--- conflicted
+++ resolved
@@ -1205,25 +1205,16 @@
     def single_airfoil_inviscid_analysis(self, plot_cp: bool,
                                          info_dialog_action: typing.Callable = None,
                                          dialog_test_action: typing.Callable = None
-                                         ) -> (np.ndarray, np.ndarray, float) or None:
-
-<<<<<<< HEAD
-=======
-    def single_airfoil_inviscid_analysis(self, plot_cp: bool) -> (np.ndarray, np.ndarray, float) or (None, None, None):
->>>>>>> 3d54cc38
+                                         ) -> (np.ndarray, np.ndarray, float) or (None, None, None):
+
         selected_airfoil_name = self.permanent_widget.inviscid_cl_combo.currentText()
 
         if selected_airfoil_name == "":
             if plot_cp:
                 self.disp_message_box("Choose an airfoil in the bottom right-hand corner of the screen "
-<<<<<<< HEAD
                                       "to perform an incompressible, inviscid analysis", message_mode="info",
                                       dialog_test_action=info_dialog_action)
-            return
-=======
-                                      "to perform an incompressible, inviscid analysis", message_mode="info")
             return None, None, None
->>>>>>> 3d54cc38
 
         dialog = PanelDialog(self, theme=self.themes[self.current_theme], settings_override=self.panel_settings)
 
