import multiprocessing as mp
import os
import shutil
import sys
import typing
import warnings
from copy import deepcopy
from functools import partial
from threading import Thread
from pathlib import PureWindowsPath

import networkx
import numpy as np
import pyqtgraph as pg
import requests
from scipy.optimize import OptimizeResult
from PyQt6.QtCore import QEvent, QObject, Qt, QThreadPool, QRect
from PyQt6.QtCore import pyqtSlot
from PyQt6.QtGui import QIcon, QFont, QFontDatabase, QPainter, QCloseEvent, QTextCursor, QImage, QAction, QColor
from PyQt6.QtSvgWidgets import QSvgWidget
from PyQt6.QtWidgets import QApplication, \
    QWidget, QMenu, QStatusBar, QGraphicsScene, QGridLayout, QDockWidget, QSizeGrip

from pymoo.decomposition.asf import ASF
from pyqtgraph.exporters import CSVExporter, SVGExporter
from qframelesswindow import FramelessMainWindow

from pymead import ICON_DIR, GUI_SETTINGS_DIR, GUI_THEMES_DIR, RESOURCE_DIR, EXAMPLES_DIR, q_settings, \
    TargetPathNotFoundError
from pymead.analysis.calc_aero_data import SVG_PLOTS, SVG_SETTINGS_TR
from pymead.analysis.calc_aero_data import calculate_aero_data
from pymead.analysis.read_aero_data import flow_var_idx
from pymead.analysis.read_aero_data import read_grid_stats_from_mses, read_field_from_mses, \
    read_streamline_grid_from_mses
from pymead.analysis.single_element_inviscid import single_element_inviscid
from pymead.core.geometry_collection import GeometryCollection
from pymead.core.mea import MEA
from pymead.gui.airfoil_canvas import AirfoilCanvas
from pymead.gui.airfoil_statistics import AirfoilStatisticsDialog, AirfoilStatistics
from pymead.gui.analysis_graph import AnalysisGraph, ResidualGraph, PolarGraphCollection, AirfoilMatchingGraphCollection
from pymead.gui.concurrency import CPUBoundProcess
from pymead.gui.custom_graphics_view import CustomGraphicsView
from pymead.gui.dockable_tab_widget import PymeadDockWidget
from pymead.gui.help_browser import HelpBrowserWindow
from pymead.gui.dialogs import LoadDialog, SaveAsDialog, OptimizationSetupDialog, \
    MultiAirfoilDialog, ExportCoordinatesDialog, ExportControlPointsDialog, \
    AirfoilMatchingDialog, MSESFieldPlotDialog, ExportIGESDialog, XFOILDialog, NewGeoColDialog, EditBoundsDialog, \
    ExitDialog, ScreenshotDialog, LoadAirfoilAlgFile, ExitOptimizationDialog, SettingsDialog, LoadPointsDialog, \
    PanelDialog
from pymead.gui.dialogs import convert_dialog_to_mset_settings, convert_dialog_to_mses_settings, \
    convert_dialog_to_mplot_settings, convert_dialog_to_mpolar_settings, convert_opt_settings_to_param_dict
from pymead.gui.main_icon_toolbar import MainIconToolbar
from pymead.gui.menu_action import MenuAction
from pymead.gui.message_box import disp_message_box
from pymead.gui.parameter_tree import ParameterTree
from pymead.gui.permanent_widget import PermanentWidget
from pymead.gui.show_hide import ShowHideDialog
from pymead.gui.side_grip import SideGrip
from pymead.gui.text_area import ConsoleTextArea
from pymead.gui.title_bar import TitleBar
from pymead.gui.opt_callback import PlotAirfoilCallback, ParallelCoordsCallback, OptCallback, \
    DragPlotCallbackXFOIL, CpPlotCallbackXFOIL, DragPlotCallbackMSES, CpPlotCallbackMSES, TextCallback
from pymead.optimization.opt_setup import calculate_warm_start_index
from pymead.optimization.opt_setup import read_stencil_from_array
from pymead.optimization.shape_optimization import shape_optimization as shape_optimization_static
from pymead.post.mses_field import flow_var_label
from pymead.optimization.airfoil_matching import match_airfoil
from pymead.utils.dict_recursion import compare_dicts_floating_precision
from pymead.utils.get_airfoil import extract_data_from_airfoiltools, AirfoilNotFoundError
from pymead.utils.misc import get_setting
from pymead.utils.misc import make_ga_opt_dir
from pymead.utils.read_write_files import load_data, save_data
from pymead.utils.version_check import using_latest

q_settings_descriptions = load_data(os.path.join(GUI_SETTINGS_DIR, "q_settings_descriptions.json"))

# Suppress the following DeprecationWarning: sipPyTypeDict() is deprecated, the extension module
# should use sipPyTypeDictRef() instead
warnings.filterwarnings("ignore", category=DeprecationWarning)


class GUI(FramelessMainWindow):
    _gripSize = 5

    def __init__(self, path=None, parent=None, bypass_vercheck: bool=False):
        # try:
        #     import pyi_splash
        #     pyi_splash.update_text("Initializing constants...")
        # except:
        #     pass
        super().__init__(parent=parent)
        self.showHideState = None
        self.windowMaximized = False
        self.pool = None
        self.current_opt_folder = None

        # Set up MSES process
        self.mses_thread = None
        self.mses_process = None

        # Set up optimization process
        self.cpu_bound_process = None
        self.opt_thread = None
        self.shape_opt_process = None

        # Set up match airfoil process
        self.match_airfoil_process = None
        self.match_airfoil_thread = None

        self.closer = None  # This is a string of equal signs used to close out the optimization text progress
        self.menu_bar = None
        self.path = path
        # single_element_inviscid(np.array([[1, 0], [0, 0], [1, 0]]), 0.0)
        for font_name in ["DejaVuSans", "DejaVuSansMono", "DejaVuSerif"]:
            QFontDatabase.addApplicationFont(os.path.join(RESOURCE_DIR, "dejavu-fonts-ttf-2.37", "ttf",
                                                          f"{font_name}.ttf"))
        self.themes = {
            "dark": load_data(os.path.join(GUI_THEMES_DIR, "dark_theme.json")),
            "light": load_data(os.path.join(GUI_THEMES_DIR, "light_theme.json")),
        }

        self.undo_stack = []
        self.redo_stack = []

        self.design_tree = None
        self.dialog = None
        self.opt_settings = None
        self.multi_airfoil_analysis_settings = None
        self.xfoil_settings = None
        self.panel_settings = None
        self.screenshot_settings = None
        self.current_settings_save_file = None
        self.current_theme = "dark"
        self.cbar = None
        self.cbar_label_attrs = None
        self.crameri_cmap = None
        self.default_field_dir = None
        self.objectives = []
        self.constraints = []
        self.airfoil_name_list = []
        self.last_analysis_dir = None
        self.field_plot_variable = None
        self.analysis_graph = None
        self.residual_graph = None
        self.residual_data = None
        self.polar_graph_collection = None
        self.airfoil_matching_graph_collection = None
        self.opt_airfoil_graph = None
        self.parallel_coords_graph = None
        self.drag_graph = None
        self.Cp_graph = None
        self.geometry_plot_handles = {}
        # self.Mach_contour_widget = None
        # self.grid_widget = None
        # self.finished_optimization = False
        self.opt_airfoil_plot_handles = []
        self.parallel_coords_plot_handles = []
        self.Cp_graph_plot_handles = []
        self.forces_dict = {}
        self.te_thickness_edit_mode = False
        self.worker = None
        self.n_analyses = 0
        self.n_converged_analyses = 0
        self.threadpool = QThreadPool().globalInstance()
        self.threadpool.setMaxThreadCount(4)

        # Save/load variables
        self.save_attempts = 0
        self.last_saved_state = None
        self.current_save_name = None

        # mandatory for cursor updates
        self.setMouseTracking(True)

        self.title_bar = TitleBar(self, theme=self.themes[self.current_theme],
                                  window_title=self.windowTitle())
        self.title_bar.sigMessage.connect(self.disp_message_box)
        self.windowTitleChanged.connect(self.title_bar.updateTitle)
        self.titleBar.hide()

        self.sideGrips = [
            SideGrip(self, Qt.Edge.LeftEdge),
            SideGrip(self, Qt.Edge.TopEdge),
            SideGrip(self, Qt.Edge.RightEdge),
            SideGrip(self, Qt.Edge.BottomEdge),
        ]
        # corner grips should be "on top" of everything, otherwise the side grips
        # will take precedence on mouse events, so we are adding them *after*;
        # alternatively, widget.raise_() can be used
        self.cornerGrips = [QSizeGrip(self) for _ in range(4)]

        # try:
        #     pyi_splash.update_text("Generating pymead widgets...")
        # except:
        #     pass

        # Dock widget items
        self.dock_widgets = []
        self.dock_widget_names = []
        self.first_dock_widget = None
        self.current_dock_widget = None
        self.tabifiedDockWidgetActivated.connect(self.activated)
        self.setDockNestingEnabled(True)

        self.status_bar = QStatusBar()
        self.status_bar.messageChanged.connect(self.statusChanged)
        self.setStatusBar(self.status_bar)

        self.text_area = ConsoleTextArea(self)

        self.geo_col = GeometryCollection(gui_obj=self)
        self.geo_col.units.set_current_length_unit(get_setting("length_unit"))
        self.geo_col.units.set_current_angle_unit(get_setting("angle_unit"))
        self.geo_col.units.set_current_area_unit(get_setting("area_unit"))

        self.airfoil_canvas = AirfoilCanvas(self, geo_col=self.geo_col, gui_obj=self)
        self.airfoil_canvas.sigStatusBarUpdate.connect(self.setStatusBarText)

        self.parameter_tree = ParameterTree(geo_col=self.geo_col, parent=self, gui_obj=self)

        self.add_new_tab_widget(self.parameter_tree, "Tree")
        self.add_new_tab_widget(self.airfoil_canvas, "Geometry")
        self.add_new_tab_widget(self.text_area, "Console")

        self.set_title_and_icon()
        self.create_menu_bar()
        self.main_icon_toolbar = MainIconToolbar(self)

        if q_settings.contains("dark_theme_checked"):
            theme = "dark" if q_settings.value("dark_theme_checked") else "light"
        else:
            theme = "dark"
            q_settings.setValue("dark_theme_checked", 2)

        if theme == "dark":
            self.set_theme("dark")
            self.main_icon_toolbar.buttons["change-background-color"]["button"].setChecked(True)
        elif theme == "light":
            self.set_theme("light")
            self.main_icon_toolbar.buttons["change-background-color"]["button"].setChecked(False)
        else:
            raise ValueError(f"Current theme options are 'dark' and 'light'. Theme chosen was {theme}")

        self.auto_range_geometry()
        self.statusBar().clearMessage()
        self.permanent_widget = PermanentWidget(self.geo_col, self)
        self.statusBar().addPermanentWidget(self.permanent_widget)
        self.permanent_widget.updateAirfoils()

        self.parameter_tree.setMaximumWidth(300)
        self.resize(1000, self.title_bar.height() + 600)
        self.parameter_tree.setMaximumWidth(800)

        # try:
        #     pyi_splash.update_text("Loading geometry information...")
        # except:
        #     pass

        # Load the airfoil system from the system argument variable if necessary
        if self.path is not None:
            self.load_geo_col_no_dialog(self.path)
        else:
            self.last_saved_state = self.get_geo_col_state()

        # try:
        #     pyi_splash.close()
        # except:
        #     pass

        # Check if we are using the most recent release of pymead (notify if not)
        if bypass_vercheck:
            return
        self.check_for_new_version()

    def check_for_new_version(self):
        try:
            using_latest_res, latest_ver, current_ver = using_latest()
        except requests.ConnectionError:
            self.disp_message_box("Could not connect to the internet to check for updates", message_mode="info")
            return

        if not using_latest_res:
            self.disp_message_box(f"A newer version of pymead ({latest_ver}) is available for download at "
                                  f"<a href='https://github.com/mlau154/pymead/releases' style='color:#45C5E6;'>"
                                  f"https://github.com/mlau154/pymead/releases</a>. If you are using pymead directly"
                                  f" via Python, you can update with 'pip install pymead --upgrade' in the terminal.",
                                  message_mode="info", rich_text=True)

    def add_new_tab_widget(self, widget, name):
        if not (name in self.dock_widget_names):
            dw = PymeadDockWidget(name, self)
            dw.setAllowedAreas(Qt.DockWidgetArea.AllDockWidgetAreas)
            dw.setWidget(widget)
            dw.setFloating(False)
            if name in ["Tree", "Geometry", "Console"]:
                dw.setFeatures(dw.features() & ~QDockWidget.DockWidgetFeature.DockWidgetClosable)
            dw.tab_closed.connect(self.on_tab_closed)
            self.dock_widgets.append(dw)
            self.dock_widget_names.append(name)
            if len(self.dock_widgets) == 2:
                self.addDockWidget(Qt.DockWidgetArea.LeftDockWidgetArea, self.dock_widgets[-2])  # Left
                self.addDockWidget(Qt.DockWidgetArea.RightDockWidgetArea, dw)  # Right
                self.splitDockWidget(self.dock_widgets[-2], self.dock_widgets[-1], Qt.Orientation.Horizontal)
            elif len(self.dock_widgets) == 3:
                self.addDockWidget(Qt.DockWidgetArea.RightDockWidgetArea, dw)
                self.splitDockWidget(self.dock_widgets[-2], self.dock_widgets[-1], Qt.Orientation.Vertical)
            elif len(self.dock_widgets) == 4:
                self.addDockWidget(Qt.DockWidgetArea.RightDockWidgetArea, dw)
                self.tabifyDockWidget(self.dock_widgets[-3], self.dock_widgets[-1])
            elif len(self.dock_widgets) > 4:
                self.addDockWidget(Qt.DockWidgetArea.RightDockWidgetArea, dw)
                self.tabifyDockWidget(self.dock_widgets[-2], self.dock_widgets[-1])

    def switch_to_tab(self, tab_name: str):
        if tab_name not in self.dock_widget_names:
            return
        self.dock_widgets[self.dock_widget_names.index(tab_name)].show()
        self.dock_widgets[self.dock_widget_names.index(tab_name)].raise_()

    def on_tab_closed(self, name: str, event: QCloseEvent):
        if name == "Analysis":
            self.analysis_graph = None
            self.n_converged_analyses = 0
        elif name == "Residuals":
            self.residual_graph = None
        elif name == "Opt. Airfoil":
            self.opt_airfoil_graph = None
            self.opt_airfoil_plot_handles = []
        elif name == "Drag":
            self.drag_graph = None
        elif name == "Parallel Coordinates":
            self.parallel_coords_graph = None
            self.parallel_coords_plot_handles = []
        elif name == "Cp":
            self.Cp_graph = None
            self.Cp_graph_plot_handles = []
        idx = self.dock_widget_names.index(name)
        self.dock_widget_names.pop(idx)
        self.dock_widgets.pop(idx)

    def activated(self, dw: QDockWidget):
        self.current_dock_widget = dw

    def closeEvent(self, a0) -> None:
        """
        Close Event handling for the GUI, allowing changes to be saved before exiting the program.

        Parameters
        ==========
        a0: QCloseEvent
            Qt CloseEvent object
        """
        if self.shape_opt_process is not None:
            dialog = ExitOptimizationDialog(self, theme=self.themes[self.current_theme])
            if dialog.exec():
                self.stop_process()
            else:
                a0.ignore()
                return

        if self.changes_made():  # Only run this code if changes have been made
            save_dialog = NewGeoColDialog(theme=self.themes[self.current_theme], parent=self)
            exit_dialog = ExitDialog(theme=self.themes[self.current_theme], parent=self)
            while True:
                if save_dialog.exec():  # If "Yes" to "Save Changes,"
                    if save_dialog.save_successful:  # If the changes were saved successfully, close the program.
                        return
                    else:
                        if exit_dialog.exec():  # Otherwise, If "Yes" to "Exit the Program Anyway," close the program.
                            return
                        else:
                            a0.ignore()
                            return
                else:  # If "Cancel" to "Save Changes," end the CloseEvent and keep the program running.
                    a0.ignore()
                    return

    def changeEvent(self, a0):
        if a0.type() == QEvent.Type.WindowStateChange:
            self.title_bar.windowStateChanged(self.windowState())
            self.windowMaximized = self.windowState() == Qt.WindowState.WindowMaximized

            # Disable the resize grips when the window is maximized and enable them otherwise
            if self.windowMaximized:
                for grip in self.sideGrips:
                    grip.setDisabled(True)
            else:
                for grip in self.sideGrips:
                    grip.setEnabled(True)

            super().changeEvent(a0)
            a0.accept()

    @property
    def gripSize(self):
        return self._gripSize

    def setGripSize(self, size):
        if size == self._gripSize:
            return
        self._gripSize = max(2, size)
        self.updateGrips()

    def updateGrips(self):
        self.setContentsMargins(self.gripSize, self.gripSize + self.title_bar.height(), self.gripSize, self.gripSize)

        outRect = self.rect()
        # an "inner" rect used for reference to set the geometries of size grips
        inRect = outRect.adjusted(self.gripSize, self.gripSize, -self.gripSize, -self.gripSize)

        # top left
        self.cornerGrips[0].setGeometry(QRect(outRect.topLeft(), inRect.topLeft()))
        # top right
        self.cornerGrips[1].setGeometry(QRect(outRect.topRight(), inRect.topRight()).normalized())
        # bottom right
        self.cornerGrips[2].setGeometry(QRect(inRect.bottomRight(), outRect.bottomRight()))
        # bottom left
        self.cornerGrips[3].setGeometry(QRect(outRect.bottomLeft(), inRect.bottomLeft()).normalized())

        # left edge
        self.sideGrips[0].setGeometry(0, inRect.top(), self.gripSize, inRect.height())
        # top edge
        self.sideGrips[1].setGeometry(inRect.left(), 0, inRect.width(), self.gripSize)
        # right edge
        self.sideGrips[2].setGeometry(inRect.left() + inRect.width(), inRect.top(), self.gripSize, inRect.height())
        # bottom edge
        self.sideGrips[3].setGeometry(self.gripSize, inRect.top() + inRect.height(), inRect.width(), self.gripSize)

    def resizeEvent(self, event):
        self.title_bar.resize(self.width(), self.title_bar.height())
        super().resizeEvent(event)
        self.updateGrips()

    @pyqtSlot(str, int)
    def setStatusBarText(self, message: str, msecs: int):
        self.statusBar().showMessage(message, msecs)

    def set_theme(self, theme_name: str):
        self.current_theme = theme_name
        theme = self.themes[theme_name]
        self.setStyleSheet(f"""background-color: {theme['background-color']};
                           color: {theme['main-color']}; font: 10pt DejaVu Sans;
                           """
                           )
        self.text_area.setStyleSheet(f"""background-color: {theme['console-background-color']};""")
        self.title_bar.setStyleSheet(f"QLabel {{ color: {theme['main-color']}; }}")
        self.title_bar.title.setStyleSheet(
            f"""background-color: qlineargradient(x1: 0.0, y1: 0.5, x2: 1.0, y2: 0.5, 
            stop: 0 {theme['background-color']}, 
            stop: 0.5 {theme['title-gradient-color']}, 
            stop: 1 {theme['background-color']})""")
        self.status_bar.setStyleSheet(f"""color: {theme['main-color']}""")

        # Set title bar buttons
        self.title_bar.normalButton.setIcon(QIcon(os.path.join(ICON_DIR, f"normal-{theme_name}-mode.png")))
        self.title_bar.minimizeButton.setIcon(QIcon(os.path.join(ICON_DIR, f"minimize-{theme_name}-mode.png")))
        self.title_bar.maximizeButton.setIcon(QIcon(os.path.join(ICON_DIR, f"maximize-{theme_name}-mode.png")))
        self.title_bar.closeButton.setIcon(QIcon(os.path.join(ICON_DIR, f"close-{theme_name}-mode.png")))

        # Set menu bar sheet
        self.menuBar().setStyleSheet(f"""
                           QMenuBar {{ background-color: {theme['menu-background-color']}; font-family: "DejaVu Sans" 
                            }}
                            QMenuBar::item:selected {{ background: {theme['menu-item-selected-color']} }}
                           QMenu {{ background-color: {theme['menu-background-color']}; 
                           color: {theme['menu-main-color']};}} 
                           QMenu::item:selected {{ background-color: {theme['menu-item-selected-color']}; }}
                    """)
        self.parameter_tree.setAutoFillBackground(True)
        closed_arrow_image = os.path.join(ICON_DIR, f"closed-arrow-{self.current_theme}.png")
        opened_arrow_image = os.path.join(ICON_DIR, f"opened-arrow-{self.current_theme}.png")
        if os.path.sep == "\\":
            closed_arrow_image = PureWindowsPath(closed_arrow_image).as_posix()
            opened_arrow_image = PureWindowsPath(opened_arrow_image).as_posix()
        self.parameter_tree.setStyleSheet(
            f"""QTreeWidget::item {{ background-color: {theme['tree-background-color']}; }} 
                QTreeWidget::item:selected {{ background-color: {theme['menu-item-selected-color']}; color: {theme['main-color']} }}
                QTreeWidget::item:hover {{ color: #edb126 }}
                QTreeWidget {{ background-color: {theme['tree-background-color']} }}
                QTreeWidget::branch {{ background: {theme['tree-background-color']} }}
                QTreeWidget::branch::closed::has-children {{
                    image: url({closed_arrow_image});
                }}            
        
                QTreeWidget::branch::open::has-children {{
                    image: url({opened_arrow_image});
                }}
             """)
        self.parameter_tree.setForegroundColorAllItems(theme['main-color'])
        self.airfoil_canvas.setAxisLabels(theme)

        for dock_widget in self.dock_widgets:
            if hasattr(dock_widget.widget(), 'setBackground'):
                dock_widget.widget().setBackground(theme["dock-widget-background-color"])
        if self.cbar is not None and self.cbar_label_attrs is not None:
            self.cbar_label_attrs["color"] = theme["cbar-color"]
            self.cbar.setLabel(**self.cbar_label_attrs)
            self.cbar.setColorMap(self.crameri_cmap[self.current_theme])
            tick_font = QFont(get_setting("cbar-tick-font-family"), get_setting("cbar-tick-point-size"))
            self.cbar.axis.setStyle(tickFont=tick_font)
            self.cbar.axis.setTextPen(pg.mkPen(color=theme["cbar-color"]))
            self.airfoil_canvas.color_bar_data["current_theme"] = self.current_theme

        graphs_to_update = [self.analysis_graph, self.residual_graph, self.polar_graph_collection,
                            self.airfoil_matching_graph_collection, self.opt_airfoil_graph,
                            self.parallel_coords_graph, self.drag_graph, self.Cp_graph]

        for graph_to_update in graphs_to_update:
            if graph_to_update is None:
                continue
            graph_to_update.set_formatting(theme=self.themes[self.current_theme])

        for cnstr in self.geo_col.container()["geocon"].values():
            cnstr.canvas_item.setStyle(theme)

        for button_name, button_setting in self.main_icon_toolbar.button_settings.items():
            icon_name = button_setting["icon"]
            if "dark" not in icon_name:
                continue

            image_path = os.path.join(ICON_DIR, icon_name.replace("dark", theme_name))
            self.main_icon_toolbar.buttons[button_name]["button"].setIcon(QIcon(image_path))

    @staticmethod
    def pen(n: int):
        pens = [
            ('#d4251c', Qt.PenStyle.SolidLine),
            ('darkorange', Qt.PenStyle.SolidLine),
            ('gold', Qt.PenStyle.SolidLine),
            ('limegreen', Qt.PenStyle.SolidLine),
            ('cyan', Qt.PenStyle.SolidLine),
            ('mediumpurple', Qt.PenStyle.SolidLine),
            ('deeppink', Qt.PenStyle.SolidLine),
            ('#d4251c', Qt.PenStyle.DashLine),
            ('darkorange', Qt.PenStyle.DashLine),
            ('gold', Qt.PenStyle.DashLine),
            ('limegreen', Qt.PenStyle.DashLine),
            ('cyan', Qt.PenStyle.DashLine),
            ('mediumpurple', Qt.PenStyle.DashLine),
            ('deeppink', Qt.PenStyle.DashLine)
        ]
        return pens[n % len(pens)]

    def set_title_and_icon(self):
        self.setWindowTitle("pymead")
        image_path = os.path.join(ICON_DIR, "pymead-logo.png")
        self.setWindowIcon(QIcon(image_path))

    def create_menu_bar(self):
        self.menu_bar = self.menuBar()
        self.menu_bar.setNativeMenuBar(False)
        menu_data = load_data(os.path.join(GUI_SETTINGS_DIR, "menu.json"))

        def recursively_add_menus(menu: dict, menu_bar: QObject):
            for key, val in menu.items():
                if isinstance(val, dict):
                    menu = QMenu(key, parent=menu_bar)
                    menu_bar.addMenu(menu)
                    recursively_add_menus(val, menu_bar.children()[-1])
                else:
                    if isinstance(val, list) and len(val) > 2 and val[2] is not None:
                        action = QAction(key, parent=menu_bar)
                    else:
                        # QAction.triggered always emits the "checked" argument even if the action is not checkable,
                        # so use a custom class here to override this behavior.
                        action = MenuAction(key, parent=menu_bar)
                    action_parent = action.parent()
                    if isinstance(action_parent, QMenu):
                        action_parent.addAction(action)
                    else:
                        raise ValueError('Attempted to add QAction to an object not of type QMenu')
                    if isinstance(val, list):
                        if len(val) > 3 and val[3] is not None:
                            action.triggered.connect(partial(getattr(self, val[0]), *val[3]))
                        else:
                            action.triggered.connect(getattr(self, val[0]))
                        if val[1] is not None:
                            action.setShortcut(val[1])
                        if len(val) > 2 and val[2] is not None:
                            action.setCheckable(True)
                            action.setChecked(val[2])
                    else:
                        if isinstance(action, MenuAction):
                            # QAction.triggered always emits the "checked" argument even if the action is not checkable,
                            # so connect the custom signal of the MenuAction here instead of triggered.
                            action.menuActionClicked.connect(getattr(self, val))
                        else:
                            # If the QAction is checkable, connect the default "triggered" signal instead. This
                            # requires that "checked" is the first positional argument of the connected method.
                            action.triggered.connect(getattr(self, val))


        recursively_add_menus(menu_data, self.menu_bar)

    def open_settings(self):
        dialog = SettingsDialog(parent=self, geo_col=self.geo_col, theme=self.themes[self.current_theme],
                                settings_override=None)
        dialog.exec()

    def undo(self):
        if not self.undo_stack:
            return
        self.redo_stack.append(deepcopy(self.geo_col.get_dict_rep()))
        self.load_geo_col_from_memory(self.undo_stack[-1])
        self.undo_stack.pop()

    def redo(self):
        if not self.redo_stack:
            return
        self.undo_stack.append(deepcopy(self.geo_col.get_dict_rep()))
        self.load_geo_col_from_memory(self.redo_stack[-1])
        self.redo_stack.pop()

<<<<<<< HEAD
    def load_points(self, dialog_test_action: typing.Callable = None, error_dialog_action: typing.Callable = None):
=======
    def load_points(self, dialog_test_action: typing.Callable = None):
>>>>>>> d60298cf
        """
        Loads a set of :math:`x`-:math:`y` points from a .dat/.txt/.csv file.
        """
        self.dialog = LoadPointsDialog(self, theme=self.themes[self.current_theme])

<<<<<<< HEAD
        if (dialog_test_action is not None and not dialog_test_action(self.dialog)) or self.dialog.exec():
=======
        if dialog_test_action is not None or dialog.exec():
>>>>>>> d60298cf
            # Load the points to an array
            try:
                points = np.loadtxt(self.dialog.value())
            except ValueError:
                try:
                    points = np.loadtxt(self.dialog.value(), delimiter=",")
                except ValueError:
                    self.disp_message_box("Only whitespace and comma-delimited point files are accepted.",
                                          message_mode="error", dialog_test_action=error_dialog_action)
                    return
            except FileNotFoundError:
                self.disp_message_box(f"Could not find point file {self.dialog.value()}",
                                      message_mode="error", dialog_test_action=error_dialog_action)
                return

            # Add each point from the array to the GeometryCollection
            for point in points:
                self.geo_col.add_point(point[0], point[1])

            # Make sure that all the points are in view
            self.auto_range_geometry()

    def take_screenshot(self):

        id_dict = {dw.windowTitle(): dw.winId() for dw in self.dock_widgets}
        id_dict = {"Full Window": self.winId(), **id_dict}

        window_widget_dict = {dw.windowTitle(): dw for dw in self.dock_widgets}
        window_widget_dict = {"Full Window": self, **window_widget_dict}

        dialog = ScreenshotDialog(self, theme=self.themes[self.current_theme], windows=[k for k in id_dict.keys()])
        if self.screenshot_settings is not None:
            dialog.setValue(self.screenshot_settings)

        if dialog.exec():
            inputs = dialog.value()
            self.screenshot_settings = inputs

            # Take the screenshot
            ratio = 5  # Increased device-pixel ratio for better screenshot resolution
            window_widget = window_widget_dict[inputs["window"]]
            size = window_widget.size()
            image = QImage(size.width() * ratio, size.height() * ratio, QImage.Format.Format_ARGB32)
            image.setDevicePixelRatio(ratio)
            window_widget.render(image)

            # Handle improper directory names and file extensions
            file_path_split = os.path.split(inputs['image_file'])
            dir_name = file_path_split[0]
            file_name = file_path_split[1]
            file_name_no_ext = os.path.splitext(file_name)[0]
            file_ext = os.path.splitext(file_name)[1]
            if file_ext not in [".jpg", ".jpeg"]:
                file_ext = ".jpg"

            final_file_name = os.path.join(dir_name, file_name_no_ext + file_ext)

            # Save the image or raise an error if the file directory is not found
            if os.path.isdir(dir_name):
                # screenshot.save(final_file_name, "jpg")  # Save the screenshot
                image.save(final_file_name, "jpg")  # Save the screenshot
                self.disp_message_box(f"{inputs['window']} window screenshot saved to {final_file_name}",
                                      message_mode="info")
            else:
                self.disp_message_box(f"Directory {dir_name} for"
                                      f"file {file_name} not found")

    def showHidePymeadObjs(self, sub_container: str, show: bool):
        if show:
            self.airfoil_canvas.showPymeadObjs(sub_container)
        else:
            self.airfoil_canvas.hidePymeadObjs(sub_container)

    def openShowHidePymeadObjDialog(self):
        if self.showHideState is None:
            self.showAllPymeadObjs()
        dialog = ShowHideDialog(self, state=self.showHideState, theme=self.themes[self.current_theme])
        dialog.exec()

    def showAllPymeadObjs(self):
        self.showHideState = self.airfoil_canvas.showAllPymeadObjs()

    def hideAllPymeadObjs(self):
        self.showHideState = self.airfoil_canvas.hideAllPymeadObjs()

    def save_as_geo_col(self):
        dialog = SaveAsDialog(self)
        if dialog.exec():
            self.current_save_name = dialog.selectedFiles()[0]
            if self.current_save_name[-5:] != '.jmea':
                self.current_save_name += '.jmea'
            self.save_geo_col()
            self.setWindowTitle(f"pymead - {os.path.split(self.current_save_name)[-1]}")
            self.disp_message_box(f"Multi-element airfoil saved as {self.current_save_name}", message_mode='info')
            return True
        else:
            if self.save_attempts > 0:
                self.save_attempts = 0
                self.disp_message_box('No file name specified. File not saved.', message_mode='warn')
            return False

    def save_geo_col(self):
        # if self.mea.file_name is None:
        if self.current_save_name is None:
            if self.save_attempts < 1:
                self.save_attempts += 1
                return self.save_as_geo_col()
            else:
                self.save_attempts = 0
                self.disp_message_box('No file name specified. File not saved.', message_mode='warn')
                return False
        else:
            last_saved_state = self.geo_col.get_dict_rep()
            save_data(last_saved_state, self.current_save_name)
            self.last_saved_state = self.get_geo_col_state()
            self.setWindowTitle(f"pymead - {os.path.split(self.current_save_name)[-1]}")
            self.save_attempts = 0
            return True

    def deepcopy_geo_col(self):
        return deepcopy(self.geo_col)

    def load_geo_col(self, file_name: str = None):

        if self.changes_made():
            save_dialog = NewGeoColDialog(theme=self.themes[self.current_theme], parent=self,
                                          message="Airfoil has changes. Save?")
            exit_dialog = ExitDialog(theme=self.themes[self.current_theme], parent=self, window_title="Load anyway?",
                                     message="Airfoil not saved.\nAre you sure you want to load a new one?")
            while True:
                if save_dialog.exec():  # If "Yes" to "Save Changes,"
                    if save_dialog.save_successful:  # If the changes were saved successfully, close the program.
                        break
                    else:
                        if exit_dialog.exec():  # Otherwise, If "Yes" to "Exit the Program Anyway," close the program.
                            break
                    if save_dialog.reject_changes:  # If "No" to "Save Changes," do not load an MEA.
                        return
                else:  # If "Cancel" to "Save Changes," do not load an MEA
                        return

        if not file_name:
            dialog = LoadDialog(self, settings_var="jmea_default_open_location")
            if dialog.exec():
                file_name = dialog.selectedFiles()[0]
                file_name_parent_dir = os.path.dirname(file_name)
                q_settings.setValue(dialog.settings_var, file_name_parent_dir)
            else:
                file_name = None
        if file_name:
            self.load_geo_col_no_dialog(file_name)
            self.setWindowTitle(f"pymead - {os.path.split(file_name)[-1]}")
            self.current_save_name = file_name

    def new_geo_col(self):

        def load_blank_geo_col():
            self.load_geo_col_no_dialog()
            self.setWindowTitle(f"pymead")
            self.current_save_name = None

        if self.changes_made():
            dialog = NewGeoColDialog(theme=self.themes[self.current_theme], parent=self)
            if dialog.exec():
                load_blank_geo_col()
        else:
            load_blank_geo_col()

    def edit_bounds(self):
        if len(self.geo_col.container()["desvar"]) == 0:
            self.disp_message_box("No design variables present", message_mode="info")
            return
        bv_dialog = EditBoundsDialog(geo_col=self.geo_col, theme=self.themes[self.current_theme], parent=self)
        bv_dialog.exec()

    def auto_range_geometry(self):
        """
        Adjusts the range of the airfoil canvas based on the rectangle that just encloses all the Points in the
        geometry collection, plus an offset. If no points are present, default bounds are chosen.

        Returns
        -------

        """
        x_data_range, y_data_range = self.airfoil_canvas.getPointRange()
        self.airfoil_canvas.plot.getViewBox().setRange(xRange=x_data_range, yRange=y_data_range)

    def import_design_variable_values(self):
        """This function imports a list of parameters normalized by their bounds"""
        file_filter = "DAT Files (*.dat)"
        dialog = LoadDialog(self, settings_var="parameter_list_default_open_location", file_filter=file_filter)
        if dialog.exec():
            file_name = dialog.selectedFiles()[0]
            q_settings.setValue(dialog.settings_var, os.path.dirname(file_name))
            param_vec = np.loadtxt(file_name).tolist()
            if isinstance(param_vec, float):
                param_vec = [param_vec]
            self.geo_col.assign_design_variable_values(param_vec, bounds_normalized=True)

    def import_algorithm_pkl_file(self):
        dialog = LoadAirfoilAlgFile(self)
        if dialog.exec():
            inputs = dialog.valuesFromWidgets()
            dialog.load_airfoil_alg_file_widget.assignQSettings(inputs)

            try:
                alg = load_data(inputs["pkl_file"])
            except:
                self.disp_message_box("Could not load .pkl file. Check that the file selected is of the form"
                                      " algorithm_gen_XX.pkl.")
                return

            try:
                X = alg.opt.get("X")
                F = alg.opt.get("F")
            except AttributeError:
                self.disp_message_box("Algorithm file not recognized. Check that the file selected is of the form"
                                      " algorithm_gen_XX.pkl.")
                return

            if len(F) == 0:
                self.disp_message_box("Empty optimization result")
                return

            if alg.problem.n_obj == 1:  # If single-objective:
                x = X[0, :]
            else:  # If multi-objective
                if inputs["pkl_use_index"]:
                    x = X[inputs["pkl_index"], :]
                elif inputs["pkl_use_weights"]:
                    decomp = ASF()

                    if len(inputs["pkl_weights"]) == 0:
                        self.disp_message_box("The requested weights do not sum to 1.0.")
                        return

                    if len(inputs["pkl_weights"]) != F.shape[1]:
                        self.disp_message_box(f"Length of the requested weight list ({len(inputs['pkl_weights'])}) does"
                                              f" not match the number of objective functions ({F.shape[1]})")
                        return

                    IDX = decomp.do(F, inputs["pkl_weights"]).argmin()
                    x = X[IDX, :]
                else:
                    raise ValueError("Either 'index' or 'weights' must be selected in the dialog")

            self.geo_col.assign_design_variable_values(x, bounds_normalized=True)

    def export_design_variable_values(self):
        """This function imports a list of parameters normalized by their bounds"""
        file_filter = "DAT Files (*.dat)"
        dialog = SaveAsDialog(self, file_filter=file_filter)
        if dialog.exec():
            file_name = dialog.selectedFiles()[0]
            parameter_list = self.geo_col.extract_design_variable_values(bounds_normalized=True)
            np.savetxt(file_name, np.array(parameter_list))

    def clear_field(self):
        for child in self.airfoil_canvas.plot.allChildItems():
            if isinstance(child, pg.PColorMeshItem) or isinstance(child, pg.ColorBarItem):
                self.airfoil_canvas.plot.getViewBox().removeItem(child)
        self.cbar = None
        self.cbar_label_attrs = None
        if self.airfoil_canvas.color_bar_data is not None:
            self.airfoil_canvas.color_bar_data.clear()

    def plot_field(self, **kwargs):
        if ("show_dialog" in kwargs and kwargs["show_dialog"]) or "show_dialog" not in kwargs:
            if self.last_analysis_dir is None and get_setting("plot-field-dir") != "":
                default_field_dir = get_setting("plot-field-dir")
            elif self.last_analysis_dir is not None:
                default_field_dir = self.last_analysis_dir
            else:
                default_field_dir = ""
            dlg = MSESFieldPlotDialog(parent=self, default_field_dir=default_field_dir,
                                      theme=self.themes[self.current_theme])
            if dlg.exec():
                inputs = dlg.value()
                self.field_plot_variable = inputs["flow_variable"]
            else:
                return
        else:
            inputs = {
                "analysis_dir": self.last_analysis_dir,
                "flow_variable": self.field_plot_variable
            }

        self.clear_field()

        for child in self.airfoil_canvas.plot.allChildItems():
            if hasattr(child, 'setZValue'):
                child.setZValue(1.0)

        analysis_dir = inputs['analysis_dir']
        vBox = self.airfoil_canvas.plot.getViewBox()
        field_file = os.path.join(analysis_dir, f'field.{os.path.split(analysis_dir)[-1]}')
        grid_stats_file = os.path.join(analysis_dir, 'mplot_grid_stats.log')
        grid_file = os.path.join(analysis_dir, f'grid.{os.path.split(analysis_dir)[-1]}')
        transformation_file = os.path.join(analysis_dir, "transformation.json")
        if not os.path.exists(field_file):
            self.disp_message_box(message=f"Field file {field_file} not found", message_mode='error')
            return
        if not os.path.exists(grid_file):
            self.disp_message_box(message=f"Grid statistics log {grid_file} not found", message_mode='error')
            return

        self.default_field_dir = analysis_dir

        # data = np.loadtxt(field_file, skiprows=2)
        field = read_field_from_mses(field_file)
        grid_stats = read_grid_stats_from_mses(grid_stats_file)
        x_grid, y_grid = read_streamline_grid_from_mses(grid_file, grid_stats)
        try:
            transformation = load_data(transformation_file)
            x_grid = [x_grid_section / transformation["sx"][0] /
                      self.geo_col.units.convert_length_from_base(1, transformation["length_unit"]) *
                      self.geo_col.units.convert_length_from_base(1, self.geo_col.units.current_length_unit()) for x_grid_section in x_grid]
            y_grid = [y_grid_section / transformation["sy"][0] /
                      self.geo_col.units.convert_length_from_base(1, transformation["length_unit"]) *
                      self.geo_col.units.convert_length_from_base(1, self.geo_col.units.current_length_unit()) for y_grid_section in y_grid]
        except OSError:
            pass
        flow_var = field[flow_var_idx[inputs['flow_variable']]]

        edgecolors = None
        antialiasing = False
        # edgecolors = {'color': 'b', 'width': 1}  # May be uncommented to see edgecolor effect
        # antialiasing = True # May be uncommented to see antialiasing effect

        pcmi_list = []

        start_idx, end_idx = 0, x_grid[0].shape[1] - 1
        for flow_section_idx in range(grid_stats["numel"] + 1):
            flow_var_section = flow_var[:, start_idx:end_idx]

            pcmi = pg.PColorMeshItem(current_theme=self.current_theme,
                                        flow_var=inputs["flow_variable"], edgecolors=edgecolors,
                                        antialiasing=antialiasing)
            pcmi_list.append(pcmi)
            vBox.addItem(pcmi)
            # vBox.addItem(pg.ArrowItem(pxMode=False, headLen=0.01, pos=(0.5, 0.1)))
            vBox.setAspectLocked(True, 1)
            pcmi.setZValue(0)

            pcmi.setData(x_grid[flow_section_idx], y_grid[flow_section_idx], flow_var_section)

            if flow_section_idx < grid_stats["numel"]:
                start_idx = end_idx
                end_idx += x_grid[flow_section_idx + 1].shape[1] - 1

        for child in self.airfoil_canvas.plot.allChildItems():
            if hasattr(child, 'setZValue') and not isinstance(child, pg.PColorMeshItem):
                child.setZValue(5)

        all_levels = np.array([list(pcmi.getLevels()) for pcmi in pcmi_list])
        levels = (np.min(all_levels[:, 0]), np.max(all_levels[:, 1]))
        # bar = pg.ColorBarItem(
        #     values=levels,
        #     colorMap='CET-R1',
        #     rounding=0.001,
        #     limits=levels,
        #     orientation='v',
        #     pen='#8888FF', hoverPen='#EEEEFF', hoverBrush='#EEEEFF80'
        # )
        # bar.setImageItem(pcmi_list)

        # bar.setLabel(**self.cbar_label_attrs)
        # self.cbar = bar

        self.crameri_cmap = {}

        self.cbar_label_attrs = {
            "axis": "right",
            "text": flow_var_label[inputs["flow_variable"]],
            "font-size": f"{get_setting('axis-label-point-size')}pt",
            "font-family": f"{get_setting('axis-label-font-family')}"
        }

        theme = self.themes[self.current_theme]

        self.cbar = self.airfoil_canvas.plot.addColorBar(pcmi_list)
        self.cbar_label_attrs["color"] = theme["cbar-color"]

        self.cbar.setLabel(**self.cbar_label_attrs)
        self.airfoil_canvas.setColorBarData(cmap_dict=self.crameri_cmap, color_bar=self.cbar,
                                            current_theme=self.current_theme, flow_var=inputs["flow_variable"],
                                            min_level_default=levels[0], max_level_default=levels[1])
        self.airfoil_canvas.setColorBarLevels()

        tick_font = QFont(get_setting("cbar-tick-font-family"), get_setting("cbar-tick-point-size"))
        self.cbar.axis.setStyle(tickFont=tick_font)
        self.cbar.axis.setTextPen(pg.mkPen(color=theme["cbar-color"]))
        self.cbar.getAxis("right").setWidth(20 + 2 * get_setting("axis-label-point-size") +
                                            2 * get_setting("cbar-tick-point-size"))

    def load_geo_col_from_memory(self, dict_rep: dict):

        # Clear the canvas and the tree, and add the high-level containers back to the tree
        self.airfoil_canvas.clear()
        self.parameter_tree.clear()
        self.parameter_tree.addContainers()

        self.geo_col = GeometryCollection.set_from_dict_rep(dict_rep, canvas=self.airfoil_canvas,
                                                            tree=self.parameter_tree, gui_obj=self)
        self.permanent_widget.geo_col = self.geo_col
        self.last_saved_state = self.get_geo_col_state()

        self.geo_col.tree.geo_col = self.geo_col
        self.geo_col.canvas.geo_col = self.geo_col
        self.airfoil_canvas.setAxisLabels(self.themes[self.current_theme])
        self.permanent_widget.updateAirfoils()

    def load_geo_col_no_dialog(self, file_name: str = None):

        # Clear the canvas and the tree, and add the high-level containers back to the tree
        self.airfoil_canvas.clear()
        self.parameter_tree.clear()
        self.parameter_tree.addContainers()

        if file_name is not None:
            geo_col_dict = load_data(file_name)
        else:
            geo_col_dict = GeometryCollection().get_dict_rep()

        self.geo_col = GeometryCollection.set_from_dict_rep(geo_col_dict, canvas=self.airfoil_canvas,
                                                            tree=self.parameter_tree, gui_obj=self)
        self.permanent_widget.geo_col = self.geo_col
        self.last_saved_state = self.get_geo_col_state()

        self.geo_col.tree.geo_col = self.geo_col
        self.geo_col.canvas.geo_col = self.geo_col
        self.airfoil_canvas.setAxisLabels(self.themes[self.current_theme])
        self.permanent_widget.updateAirfoils()
        self.auto_range_geometry()

        if self.showHideState is None:
            self.showAllPymeadObjs()
        else:
            for k, v in self.showHideState.items():
                self.showHidePymeadObjs(k, v)

        # self.geo_col.switch_units("angle", old_unit=UNITS.current_angle_unit(),
        #                           new_unit=geo_col_dict["metadata"]["angle_unit"])
        # self.geo_col.switch_units("length", old_unit=UNITS.current_length_unit(),
        #                           new_unit=geo_col_dict["metadata"]["length_unit"])

    def show_constraint_graph(self):

        networkx.draw_circular(self.geo_col.gcs, labels={point: point.name() for point in self.geo_col.gcs.nodes})
        from matplotlib import pyplot as plt
        plt.show()

    def show_param_graph(self):

        networkx.draw_circular(self.geo_col.param_graph,
                               labels={param: param.name() for param in self.geo_col.param_graph.nodes})
        from matplotlib import pyplot as plt
        plt.show()

    def get_geo_col_state(self):
        return {k: v for k, v in self.geo_col.get_dict_rep().items() if k != "metadata"}

    def changes_made(self, atol: float = 1e-15) -> bool:
        return not compare_dicts_floating_precision(self.last_saved_state, self.get_geo_col_state(), atol=atol)

    def disp_message_box(self, message: str, message_mode: str = "error", rich_text: bool = False,
                         dialog_test_action: typing.Callable = None):
        disp_message_box(message, self, message_mode=message_mode, rich_text=rich_text,
                         theme=self.themes[self.current_theme], dialog_test_action=dialog_test_action)

    def output_area_text(self, text: str, mode: str = 'plain', mono: bool = True, line_break: bool = False):
        # prepend_html = f"<head><style>body {{font-family: DejaVu Sans Mono;}}</style>" \
        #                f"</head><body><p><font size='20pt'>&#8203;</font></p></body>"
        previous_cursor = self.text_area.textCursor()
        self.text_area.moveCursor(QTextCursor.MoveOperation.End)
        if mode == 'plain':
            # if mode == "plain" and mono:
            #     self.text_area.insertHtml(prepend_html)
            # self.text_area.insertPlainText(text)
            line_break = "<br>" if line_break else ""

            # Note: the "pre" tag prevents whitespace collapse
            self.text_area.insertHtml(f'<body><pre><p>{text}{line_break}</p></pre></body>')
        elif mode == 'html':
            self.text_area.insertHtml(text)
        else:
            raise ValueError('Mode must be \'plain\' or \'html\'')
        self.text_area.setTextCursor(previous_cursor)
        sb = self.text_area.verticalScrollBar()
        sb.setValue(sb.maximum())

    def showColoredMessage(self, message: str, msecs: int, color: str):
        self.status_bar.setStyleSheet(f"color: {color}")
        self.permanent_widget.info_label.setStyleSheet(f"color: {self.themes[self.current_theme]['main-color']}")
        self.status_bar.showMessage(message, msecs)

    def statusChanged(self, args):
        if not args:
            self.status_bar.setStyleSheet(f"color: {self.themes[self.current_theme]['main-color']}")

    def output_link_text(self, text: str, link: str, line_break: bool = False):
        previous_cursor = self.text_area.textCursor()
        self.text_area.moveCursor(QTextCursor.MoveOperation.End)
        line_break = "<br>" if line_break else ""
        self.text_area.insertHtml(f'<head><style> ')

    def display_airfoil_statistics(self):
        airfoil_stats = AirfoilStatistics(geo_col=self.geo_col)
        dialog = AirfoilStatisticsDialog(parent=self, airfoil_stats=airfoil_stats,
                                         theme=self.themes[self.current_theme])
        dialog.exec()

    def single_airfoil_inviscid_analysis(self, plot_cp: bool):
        selected_airfoil_name = self.permanent_widget.inviscid_cl_combo.currentText()

        if selected_airfoil_name == "":
            if plot_cp:
                self.disp_message_box("Choose an airfoil in the bottom right-hand corner of the screen "
                                      "to perform an incompressible, inviscid analysis", message_mode="info")
            return

        dialog = PanelDialog(self, theme=self.themes[self.current_theme], settings_override=self.panel_settings)

        if dialog.exec():
            alpha_add = dialog.value()["alfa"]
            self.panel_settings = dialog.value()
        else:
            return

        selected_airfoil = self.geo_col.container()["airfoils"][selected_airfoil_name]
        body_fixed_coords = selected_airfoil.get_chord_relative_coords()
        alpha = selected_airfoil.measure_alpha() * 180 / np.pi + alpha_add
        xy, CP, CL = single_element_inviscid(body_fixed_coords, alpha=alpha)

        if plot_cp:
            self.output_area_text(
                f"[{str(self.n_analyses).zfill(2)}] ")
            self.output_area_text(f"PANEL ({selected_airfoil_name}, \u03b1 = {alpha:.3f}\u00b0): "
                                  f"Cl = {CL:+7.4f}".replace("-", "\u2212"), line_break=True)
        else:
            self.statusBar().showMessage(f"CL = {CL:.3f}", 4000)

        if not plot_cp:
            return

        if self.analysis_graph is None:
            self.analysis_graph = AnalysisGraph(
                theme=self.themes[self.current_theme],
                background_color=self.themes[self.current_theme]["graph-background-color"],
                grid=self.main_icon_toolbar.buttons["grid"]["button"].isChecked()
            )
            self.add_new_tab_widget(self.analysis_graph.w, "Analysis")
        name = f"[{self.n_analyses}] P ({selected_airfoil_name}, \u03b1 = {alpha:.1f}\u00b0)"
        pg_plot_handle = self.analysis_graph.v.plot(pen=pg.mkPen(color=self.pen(self.n_converged_analyses)[0],
                                                                 style=self.pen(self.n_converged_analyses)[1]),
                                                    name=name)
        pg_plot_handle.setData(xy[:, 0], CP)

        self.analysis_graph.set_legend_label_format(self.themes[self.current_theme])
        self.n_converged_analyses += 1
        self.n_analyses += 1

    def export_coordinates(self):
        """Airfoil coordinate exporter"""
        dialog = ExportCoordinatesDialog(self, theme=self.themes[self.current_theme])
        if dialog.exec():
            inputs = dialog.value()
            f_ = os.path.join(inputs['choose_dir'], inputs['file_name'])

            # Determine if output format should be JSON:
            if os.path.splitext(f_) and os.path.splitext(f_)[-1] == '.json':
                json = True
            else:
                json = False

            airfoils = inputs['airfoil_order'].split(',')

            extra_get_coords_kwargs = dict(max_airfoil_points=inputs["downsampling_max_pts"],
                                           curvature_exp=inputs["downsampling_curve_exp"]) if inputs[
                "use_downsampling"] else {}

            if json:
                coord_dict = {}
                for a in airfoils:
                    airfoil = self.geo_col.container()["airfoils"][a]
                    coords = airfoil.get_coords_selig_format(**extra_get_coords_kwargs)
                    coord_dict[a] = coords.tolist()
                save_data(coord_dict, f_)
            else:
                with open(f_, 'w') as f:
                    new_line = ""
                    if len(inputs['header']) > 0:
                        new_line = '\n'
                    f.write(f"{inputs['header']}{new_line}")
                    for idx, a in enumerate(airfoils):
                        airfoil = self.geo_col.container()["airfoils"][a]
                        coords = airfoil.get_coords_selig_format(**extra_get_coords_kwargs)
                        for coord in coords:
                            f.write(f"{coord[0]}{inputs['delimiter']}{coord[1]}\n")
                        if idx < len(airfoils) - 1:
                            f.write(f"{inputs['separator']}")
            self.disp_message_box(f"Airfoil coordinates saved to {f_}", message_mode='info')

    def export_control_points(self):
        dialog = ExportControlPointsDialog(self, theme=self.themes[self.current_theme])
        if dialog.exec():
            inputs = dialog.value()
            f_ = os.path.join(inputs['choose_dir'], inputs['file_name'])

            airfoils = inputs['airfoil_order'].split(',')

            control_point_dict = {}
            for a in airfoils:
                airfoil = self.geo_col.container()["airfoils"][a]
                control_points = []
                for c in airfoil.curves:
                    control_points.append(c.point_sequence().as_array().tolist())
                control_point_dict[a] = control_points
            save_data(control_point_dict, f_)
            self.disp_message_box(f"Airfoil control points saved to {f_}", message_mode='info')

    def show_help(self):
        HelpBrowserWindow(parent=self)

    def export_IGES(self):
        self.dialog = ExportIGESDialog(parent=self, theme=self.themes[self.current_theme])
        if self.dialog.exec():
            inputs = self.dialog.value()
            iges_file_path = self.geo_col.write_to_iges(base_dir=inputs["dir"], file_name=inputs["file_name"],
                                                        translation=inputs["translation"], scaling=inputs["scaling"],
                                                        rotation=inputs["rotation"],
                                                        transformation_order=inputs["transformation_order"])
            self.disp_message_box(f"Airfoil geometry saved to {iges_file_path}", message_mode="info")

    def single_airfoil_viscous_analysis(self):
        self.dialog = XFOILDialog(parent=self, current_airfoils=[k for k in self.geo_col.container()["airfoils"]],
                                  theme=self.themes[self.current_theme], settings_override=self.xfoil_settings)
        current_airfoils = [k for k in self.geo_col.container()["airfoils"].keys()]
        self.dialog.w.widget_dict["airfoil"]["widget"].addItems(current_airfoils)
        if self.dialog.exec():
            inputs = self.dialog.value()
            self.xfoil_settings = inputs
        else:
            inputs = None

        if inputs is not None:
            xfoil_settings = {'Re': inputs['Re'],
                              'Ma': inputs['Ma'],
                              'prescribe': inputs['prescribe'],
                              'timeout': inputs['timeout'],
                              'iter': inputs['iter'],
                              'xtr': [inputs['xtr_lower'], inputs['xtr_upper']],
                              'N': inputs['N'],
                              'base_dir': inputs['base_dir'],
                              'airfoil_name': inputs['airfoil_name'],
                              'airfoil': inputs['airfoil'],
                              "visc": inputs["viscous_flag"]}
            if xfoil_settings['prescribe'] == 'Angle of Attack (deg)':
                xfoil_settings['alfa'] = inputs['alfa']
            elif xfoil_settings['prescribe'] == 'Viscous Cl':
                xfoil_settings['Cl'] = inputs['Cl']
            elif xfoil_settings['prescribe'] == 'Inviscid Cl':
                xfoil_settings['CLI'] = inputs['CLI']

            # TODO: insert downsampling step here

            # coords = tuple(self.mea.deepcopy().airfoils[xfoil_settings['airfoil']].get_coords(
            #     body_fixed_csys=False, as_tuple=True))

            if xfoil_settings["airfoil"] == "":
                self.disp_message_box("An airfoil was not chosen for analysis")
                return
            coords = self.geo_col.container()["airfoils"][xfoil_settings["airfoil"]].get_scaled_coords()

            aero_data, _ = calculate_aero_data(None,
                                               xfoil_settings['base_dir'],
                                               xfoil_settings['airfoil_name'],
                                               coords=coords,
                                               tool="XFOIL",
                                               xfoil_settings=xfoil_settings,
                                               export_Cp=True
                                               )
            if not aero_data['converged'] or aero_data['errored_out'] or aero_data['timed_out']:
                self.disp_message_box("XFOIL Analysis Failed", message_mode='error')
                self.output_area_text(
                    f"[{str(self.n_analyses).zfill(2)}] ")
                self.output_area_text(
                    f"<a href='file:///{os.path.join(xfoil_settings['base_dir'], xfoil_settings['airfoil_name'])}'><font family='DejaVu Sans Mono' size='3'>XFOIL</font></a>",
                    mode="html")
                self.output_area_text(
                    f" Converged = {aero_data['converged']} | Errored out = "
                    f"{aero_data['errored_out']} | Timed out = {aero_data['timed_out']}", line_break=True)
            else:
                self.output_area_text(
                    f"[{str(self.n_analyses).zfill(2)}] ")
                self.output_area_text(
                    f"<a href='file:///{os.path.join(xfoil_settings['base_dir'], xfoil_settings['airfoil_name'])}'><font family='DejaVu Sans Mono' size='3'>XFOIL</font></a>",
                    mode="html")
                if xfoil_settings["visc"]:
                    self.output_area_text(f" ({xfoil_settings['airfoil']}, "
                                          f"\u03b1 = {aero_data['alf']:.3f}\u00b0, Re = {xfoil_settings['Re']:.3E}, "
                                          f"Ma = {xfoil_settings['Ma']:.3f}): "
                                          f"Cl = {aero_data['Cl']:+7.4f} | Cd = {aero_data['Cd']:+.5f} | Cm = {aero_data['Cm']:+7.4f} "
                                          f"| L/D = {aero_data['L/D']:+8.4f}".replace("-", "\u2212"), line_break=True)
                else:
                    self.output_area_text(f" ({xfoil_settings['airfoil']}, "
                                          f"\u03b1 = {aero_data['alf']:.3f}\u00b0, "
                                          f"Ma = {xfoil_settings['Ma']:.3f}): "
                                          f"Cl = {aero_data['Cl']:+7.4f} | Cm = {aero_data['Cm']:+7.4f}".replace("-", "\u2212"), line_break=True)
            bar = self.text_area.verticalScrollBar()
            sb = bar
            sb.setValue(sb.maximum())

            if aero_data['converged'] and not aero_data['errored_out'] and not aero_data['timed_out']:
                if self.analysis_graph is None:
                    # TODO: Need to set analysis_graph to None if analysis window is closed! Might also not want to allow geometry docking window to be closed
                    self.analysis_graph = AnalysisGraph(
                        theme=self.themes[self.current_theme],
                        background_color=self.themes[self.current_theme]["graph-background-color"],
                        grid=self.main_icon_toolbar.buttons["grid"]["button"].isChecked()
                    )
                    self.add_new_tab_widget(self.analysis_graph.w, "Analysis")

                if xfoil_settings["visc"]:
                    name = (f"[{str(self.n_analyses)}] X ({xfoil_settings['airfoil']}, \u03b1 = {aero_data['alf']:.1f}\u00b0,"
                            f" Re = {xfoil_settings['Re']:.1E}, Ma = {xfoil_settings['Ma']:.2f})")
                else:
                    name = (f"[{str(self.n_analyses)}] X ({xfoil_settings['airfoil']}, \u03b1 = {aero_data['alf']:.1f}\u00b0,"
                            f" Ma = {xfoil_settings['Ma']:.2f})")

                pg_plot_handle = self.analysis_graph.v.plot(pen=pg.mkPen(color=self.pen(self.n_converged_analyses)[0],
                                                                         style=self.pen(self.n_converged_analyses)[1]),
                                                            name=name)
                self.analysis_graph.set_legend_label_format(self.themes[self.current_theme])

                pg_plot_handle.setData(aero_data['Cp']['x'], aero_data['Cp']['Cp'])
                # pen = pg.mkPen(color='green')
                self.n_converged_analyses += 1
                self.n_analyses += 1
            else:
                self.n_analyses += 1

    def multi_airfoil_analysis_setup(self):

        # First check to make sure MSET, MSES, and MPLOT can be found on system path and marked as executable:
        if shutil.which('mset') is None:
            self.disp_message_box('MSES suite executable \'mset\' not found on system path')
            return
        if shutil.which('mses') is None:
            self.disp_message_box('MSES suite executable \'mses\' not found on system path')
            return
        if shutil.which('mplot') is None:
            self.disp_message_box('MPLOT suite executable \'mplot\' not found on system path')
            return

        self.dialog = MultiAirfoilDialog(
            parent=self, geo_col=self.geo_col, theme=self.themes[self.current_theme],
            settings_override=self.multi_airfoil_analysis_settings
        )
        self.dialog.accepted.connect(self.multi_airfoil_analysis_accepted)
        self.dialog.rejected.connect(self.multi_airfoil_analysis_rejected)
        self.dialog.exec()

    def multi_airfoil_analysis_accepted(self):

        inputs = self.dialog.value()
        self.multi_airfoil_analysis_settings = inputs

        if inputs is not None:
            mset_settings = convert_dialog_to_mset_settings(inputs["MSET"])
            mses_settings = convert_dialog_to_mses_settings(inputs["MSES"])
            mplot_settings = convert_dialog_to_mplot_settings(inputs["MPLOT"])
            mpolar_settings = convert_dialog_to_mpolar_settings(inputs["MPOLAR"])
            self.run_mses(mset_settings, mses_settings, mplot_settings, mpolar_settings)

    def multi_airfoil_analysis_rejected(self):
        self.multi_airfoil_analysis_settings = self.dialog.value()

    def display_mses_result(self, aero_data: dict, mset_settings: dict, mses_settings: dict):

        def display_fail():
            # Throw a GUI error
            self.disp_message_box("MSES Analysis Failed", message_mode="error")

            # Compute the output analysis directory
            analysis_dir_full_path = os.path.abspath(
                os.path.join(mset_settings['airfoil_analysis_dir'], mset_settings['airfoil_coord_file_name'], '')
            )

            # Output failed MSES analysis info to console
            self.output_area_text(f"[{str(self.n_analyses).zfill(2)}] ")  # Number of analyses
            self.output_area_text(f"<a href='file:///{analysis_dir_full_path}'>MSES</a>", mode="html")  # Folder link
            self.output_area_text(
                f" Converged = {aero_data['converged']} | "
                f"Errored out = {aero_data['errored_out']} | "
                f"Timed out = {aero_data['timed_out']}",
                line_break=True
            )

        def display_success():
            # Calculate L/D if necessary
            if "L/D" not in aero_data.keys():
                aero_data["L/D"] = np.true_divide(aero_data["Cl"], aero_data["Cd"])

            # Compute the output analysis directory
            analysis_dir_full_path = os.path.abspath(
                os.path.join(mset_settings['airfoil_analysis_dir'], mset_settings['airfoil_coord_file_name'], '')
            )

            # Output successful MSES analysis data to console
            self.output_area_text(f"[{str(self.n_analyses).zfill(2)}] ")  # Number of analyses
            self.output_area_text(f"<a href='file:///{analysis_dir_full_path}'>MSES</a>", mode="html")  # Folder link
            self.output_area_text(
                f" ({mset_settings['mea']}, "
                f"\u03b1 = {aero_data['alf']:.3f}\u00b0, "
                f"Re = {mses_settings['REYNIN']:.3E}, "  # Reynolds number
                f"Ma = {mses_settings['MACHIN']:.3f}): "  # Mach number
                f"Cl = {aero_data['Cl']:+7.4f} | "  # Lift coefficient
                f"Cd = {aero_data['Cd']:+.5f} | "  # Drag coefficient
                f"Cm = {aero_data['Cm']:+7.4f} | "  # Pitching moment coefficient
                f"L/D = {aero_data['L/D']:+8.4f}".replace("-", "\u2212"),  # Lift-to-drag ratio
                # Note that the hyphens are replaced with the unicode subtraction char because the hyphen does not
                # obey the fixed-width rule
                line_break=True
            )

        if not aero_data['converged'] or aero_data['errored_out'] or aero_data['timed_out']:
            display_fail()
        else:
            display_success()

    def display_mpolar_result(self, aero_data: dict, mset_settings: dict, mses_settings: dict):

        # Compute the output analysis directory
        analysis_dir_full_path = os.path.abspath(
            os.path.join(mset_settings['airfoil_analysis_dir'], mset_settings['airfoil_coord_file_name'], '')
        )

        self.output_area_text(f"<a href='file:///{analysis_dir_full_path}'>MPOLAR</a>", mode="html")  # Folder link
        self.output_area_text(
            f" ({mset_settings['mea']}, "
            f"Re = {mses_settings['REYNIN']:.3E}, "  # Reynolds number
            f"Ma = {mses_settings['MACHIN']:.3f}): "  # Mach number
        )
        performance_params = [k for k in ["alf_ZL", "LD_max", "alf_LD_max"] if k is not None]
        if aero_data["alf_ZL"] is not None:
            line_break = performance_params.index("alf_ZL") == len(performance_params) - 1
            self.output_area_text(f"\u03b1<sub>ZL</sub> = {aero_data['alf_ZL']:.3f}\u00b0".replace(
                "-", "\u2212"), mode="html")
            if line_break:
                self.output_area_text("", line_break=True)
            else:
                self.output_area_text(", ")
        if aero_data["LD_max"] is not None:
            line_break = performance_params.index("LD_max") == len(performance_params) - 1
            self.output_area_text(f"(L/D)<sub>max</sub> = {aero_data['LD_max']:.1f}".replace(
                "-", "\u2212"), mode="html")
            if line_break:
                self.output_area_text("", line_break=True)
            else:
                self.output_area_text(", ")
        if aero_data["alf_LD_max"] is not None:
            line_break = performance_params.index("alf_LD_max") == len(performance_params) - 1
            self.output_area_text(f"\u03b1 @ (L/D)<sub>max</sub> = {aero_data['alf_LD_max']:.3f}\u00b0".replace(
                "-", "\u2212"), mode="html")
            if line_break:
                self.output_area_text("", line_break=True)
            else:
                self.output_area_text(", ")

    def display_svgs(self, mset_settings: dict, mplot_settings: dict):

        def display_svg():
            f_name = os.path.join(mset_settings['airfoil_analysis_dir'],
                                  mset_settings['airfoil_coord_file_name'],
                                  f"{svg_plot}.svg")
            if not os.path.exists(f_name):
                self.disp_message_box(f"SVG file {f_name} was not found")
                return

            image = QSvgWidget(f_name)
            graphics_scene = QGraphicsScene()
            graphics_scene.addWidget(image)
            view = CustomGraphicsView(graphics_scene, parent=self)
            view.setRenderHint(QPainter.RenderHint.Antialiasing)
            Mach_contour_widget = QWidget(self)
            widget_layout = QGridLayout()
            Mach_contour_widget.setLayout(widget_layout)
            widget_layout.addWidget(view, 0, 0, 4, 4)
            start_counter = 1
            max_tab_name_search = 1000
            for idx in range(max_tab_name_search):
                name = f"{svg_plot}_{start_counter}"
                if name in self.dock_widget_names:
                    start_counter += 1
                else:
                    self.add_new_tab_widget(Mach_contour_widget, name)
                    break

        for svg_plot in SVG_PLOTS:
            if mplot_settings[SVG_SETTINGS_TR[svg_plot]]:
                display_svg()

    def plot_mses_pressure_coefficient_distribution(self, aero_data: dict, mea: MEA, mses_settings: dict):
        if self.analysis_graph is None:
            # Need to set analysis_graph to None if analysis window is closed
            self.analysis_graph = AnalysisGraph(
                theme=self.themes[self.current_theme],
                background_color=self.themes[self.current_theme]["graph-background-color"],
                grid=self.main_icon_toolbar.buttons["grid"]["button"].isChecked()
            )
            self.add_new_tab_widget(self.analysis_graph.w, "Analysis")

        # Get the maximum physical extent of the airfoil system in the x-direction (used to prevent showing
        # off-body pressure recovery)
        x_max = mea.get_max_x_extent()

        # Plot the Cp distribution for each airfoil side
        name = (f"[{self.n_analyses}] M ({mea.name()}, \u03b1 = {aero_data['alf']:.1f}\u00b0, "
                f"Re = {mses_settings['REYNIN']:.1E}, Ma = {mses_settings['MACHIN']:.2f})")

        for side_idx, side in enumerate(aero_data["BL"]):
            extra_opts = dict(name=name) if side_idx == 0 else {}
            pg_plot_handle = self.analysis_graph.v.plot(
                pen=pg.mkPen(color=self.pen(self.n_converged_analyses)[0],
                             style=self.pen(self.n_converged_analyses)[1]), **extra_opts
            )
            x = side["x"] if isinstance(side["x"], np.ndarray) else np.array(side["x"])
            Cp = side["Cp"] if isinstance(side["Cp"], np.ndarray) else np.array(side["Cp"])
            pg_plot_handle.setData(x[np.where(x <= x_max)[0]], Cp[np.where(x <= x_max)[0]])
            self.analysis_graph.set_legend_label_format(self.themes[self.current_theme])

    def match_airfoil(self):

        def run_cpu_bound_process():

            self.match_airfoil_process = CPUBoundProcess(
                match_airfoil,
                args=(
                    self.geo_col.get_dict_rep(),
                    airfoil_match_settings["tool_airfoil"],
                    airfoil_match_settings["target_airfoil"]
                )
            )
            self.match_airfoil_process.progress_emitter.signals.progress.connect(self.progress_update)
            self.match_airfoil_process.start()

        airfoil_names = [a for a in self.geo_col.container()["airfoils"].keys()]
        dialog = AirfoilMatchingDialog(self, airfoil_names=airfoil_names, theme=self.themes[self.current_theme])
        if dialog.exec():
            try:
                airfoil_match_settings = dialog.value()
            except TargetPathNotFoundError as e:
                self.disp_message_box(f"{str(e)}")
                return
            try:
                # Start running the CPU-bound process from a worker thread (separate from the main GUI thread)
                self.match_airfoil_thread = Thread(target=run_cpu_bound_process)
                self.match_airfoil_thread.start()
            except AirfoilNotFoundError as e:
                self.disp_message_box(f"{str(e)}")
                return

    def setup_optimization(self):
        self.dialog = OptimizationSetupDialog(self, settings_override=self.opt_settings,
                                              geo_col=self.geo_col, theme=self.themes[self.current_theme])
        self.dialog.accepted.connect(self.optimization_accepted)
        self.dialog.rejected.connect(self.optimization_rejected)
        self.dialog.exec()

    def optimization_accepted(self):
        exit_the_dialog = False
        early_return = False
        opt_settings_list = None
        param_dict_list = None
        geo_col_dict_list = None
        files = None
        while not exit_the_dialog and not early_return:
            self.opt_settings = self.dialog.value()

            loop_through_settings = False

            if self.opt_settings['General Settings']['batch_mode_active']:

                loop_through_settings = True

                files = self.opt_settings['General Settings']['batch_mode_files']

                if files == ['']:
                    self.disp_message_box('The \'Batch Settings Files\' field must be filled because batch mode '
                                          'is selected as active', message_mode='error')
                    exit_the_dialog = True
                    early_return = True
                    continue

                all_batch_files_valid = True
                opt_settings_list = []
                for file in files:
                    if not os.path.exists(file):
                        self.disp_message_box(f'The batch file {file} could not be located', message_mode='error')
                        exit_the_dialog = True
                        early_return = True
                        all_batch_files_valid = False
                        break
                    opt_settings_list.append(load_data(file))
                if not all_batch_files_valid:
                    continue

            if loop_through_settings:
                n_settings = len(files)
            else:
                n_settings = 1

            if not loop_through_settings:
                opt_settings_list = []
            param_dict_list = []
            geo_col_dict_list = []

            for settings_idx in range(n_settings):

                if loop_through_settings:
                    opt_settings = opt_settings_list[settings_idx]
                else:
                    opt_settings = self.opt_settings

                param_dict = deepcopy(convert_opt_settings_to_param_dict(opt_settings))

                # First check to make sure MSET, MSES, and MPLOT can be found on system path and marked as executable:
                if param_dict["tool"] == "XFOIL" and shutil.which('xfoil') is None:
                    self.disp_message_box('XFOIL executable \'xfoil\' not found on system path')
                    return
                if param_dict["tool"] == "MSES" and shutil.which('mset') is None:
                    self.disp_message_box('MSES suite executable \'mset\' not found on system path')
                    return
                if param_dict["tool"] == "MSES" and shutil.which('mses') is None:
                    self.disp_message_box('MSES suite executable \'mses\' not found on system path')
                    return
                if param_dict["tool"] == "MSES" and shutil.which('mplot') is None:
                    self.disp_message_box('MPLOT suite executable \'mplot\' not found on system path')
                    return

                # print(f"{opt_settings['General Settings']['use_current_mea'] = }")
                # if opt_settings['General Settings']['use_current_mea']:
                #     # mea_dict = self.mea.copy_as_param_dict(deactivate_airfoil_graphs=True)
                #     geo_col = self.geo_col.get_dict_rep()
                # else:
                #     mea_file = opt_settings['General Settings']['mea_file']
                #     if not os.path.exists(mea_file):
                #         self.disp_message_box('JMEA parametrization file not found', message_mode='error')
                #         exit_the_dialog = True
                #         early_return = True
                #         continue
                #     else:
                #         # mea_dict = load_data(mea_file)
                #         geo_col = load_data(mea_file)
                geo_col = self.geo_col.get_dict_rep()

                # # Generate the multi-element airfoil from the dictionary
                # mea = MEA.generate_from_param_dict(mea_dict)

                # TODO: reimplement this logic
                # norm_val_list = geo_col.extract_design_variable_values(bounds_normalized=True)
                # if isinstance(norm_val_list, str):
                #     error_message = norm_val_list
                #     self.disp_message_box(error_message, message_mode='error')
                #     exit_the_dialog = True
                #     early_return = True
                #     continue

                param_dict['n_var'] = len([k for k in geo_col["desvar"]])

                # CONSTRAINTS
                for airfoil_name, constraint_set in param_dict['constraints'].items():

                    # Thickness distribution check parameters
                    if constraint_set['check_thickness_at_points']:
                        thickness_file = constraint_set['thickness_at_points']
                        try:
                            data = np.loadtxt(thickness_file)
                            param_dict['constraints'][airfoil_name]['thickness_at_points'] = data.tolist()
                        except FileNotFoundError:
                            message = f'Thickness file {thickness_file} not found'
                            self.disp_message_box(message=message, message_mode='error')
                            raise FileNotFoundError(message)
                    else:
                        constraint_set['thickness_at_points'] = None

                    # Internal geometry check parameters
                    if constraint_set['use_internal_geometry']:
                        internal_geometry_file = constraint_set['internal_geometry']
                        try:
                            data = np.loadtxt(internal_geometry_file)
                            constraint_set['internal_geometry'] = data.tolist()
                        except FileNotFoundError:
                            message = f'Internal geometry file {internal_geometry_file} not found'
                            self.disp_message_box(message=message, message_mode='error')
                            raise FileNotFoundError(message)
                    else:
                        constraint_set['internal_geometry'] = None

                    # External geometry check parameters
                    if constraint_set['use_external_geometry']:
                        external_geometry_file = constraint_set['external_geometry']
                        try:
                            data = np.loadtxt(external_geometry_file)
                            constraint_set['external_geometry'] = data.tolist()
                        except FileNotFoundError:
                            message = f'External geometry file {external_geometry_file} not found'
                            self.disp_message_box(message=message, message_mode='error')
                            raise FileNotFoundError(message)
                    else:
                        constraint_set['external_geometry'] = None

                # MULTI-POINT OPTIMIZATION
                multi_point_stencil = None
                if opt_settings['Multi-Point Optimization']['multi_point_active']:
                    try:
                        multi_point_data = np.loadtxt(param_dict['multi_point_stencil'], delimiter=',')
                        multi_point_stencil = read_stencil_from_array(multi_point_data, tool=param_dict["tool"])
                    except FileNotFoundError:
                        message = f'Multi-point stencil file {param_dict["multi_point_stencil"]} not found'
                        self.disp_message_box(message=message, message_mode='error')
                        raise FileNotFoundError(message)
                if param_dict['tool'] == 'MSES':
                    param_dict['mses_settings']['multi_point_stencil'] = multi_point_stencil
                elif param_dict['tool'] == 'XFOIL':
                    param_dict['xfoil_settings']['multi_point_stencil'] = multi_point_stencil
                else:
                    raise ValueError(f"Currently only MSES and XFOIL are supported as analysis tools for "
                                     f"aerodynamic shape optimization. Tool selected was {param_dict['tool']}")

                # Warm start parameters
                if opt_settings['General Settings']['warm_start_active']:
                    opt_dir = opt_settings['General Settings']['warm_start_dir']
                else:
                    opt_dir = make_ga_opt_dir(opt_settings['Genetic Algorithm']['root_dir'],
                                              opt_settings['Genetic Algorithm']['opt_dir_name'])

                param_dict['opt_dir'] = opt_dir
                self.current_opt_folder = opt_dir.replace(os.sep, "/")

                name_base = 'ga_airfoil'
                name = [f"{name_base}_{i}" for i in range(opt_settings['Genetic Algorithm']['n_offspring'])]
                param_dict['name'] = name

                # for airfoil in mea.airfoils.values():
                #     airfoil.airfoil_graphs_active = False
                # mea.airfoil_graphs_active = False
                base_folder = os.path.join(opt_settings['Genetic Algorithm']['root_dir'],
                                           opt_settings['Genetic Algorithm']['temp_analysis_dir_name'])
                param_dict['base_folder'] = base_folder
                if not os.path.exists(base_folder):
                    os.mkdir(base_folder)

                if opt_settings['General Settings']['warm_start_active']:
                    param_dict['warm_start_generation'] = calculate_warm_start_index(
                        opt_settings['General Settings']['warm_start_generation'], opt_dir)
                    if param_dict['warm_start_generation'] == 0:
                        opt_settings['General Settings']['warm_start_active'] = False
                param_dict_save = deepcopy(param_dict)
                if not opt_settings['General Settings']['warm_start_active']:
                    save_data(param_dict_save, os.path.join(opt_dir, 'param_dict.json'))
                    save_data(opt_settings, os.path.join(opt_dir, "opt_settings.json"))
                else:
                    save_data(param_dict_save, os.path.join(
                        opt_dir, f'param_dict_{param_dict["warm_start_generation"]}.json'))
                    save_data(opt_settings, os.path.join(
                        opt_dir, f"opt_settings_{param_dict['warm_start_generation']}.json"))

                if not loop_through_settings:
                    opt_settings_list = [opt_settings]
                param_dict_list.append(param_dict)
                geo_col_dict_list.append(geo_col)
                exit_the_dialog = True

        if early_return:
            self.setup_optimization()

        if not early_return:
            for (opt_settings, param_dict, geo_col_dict) in zip(opt_settings_list, param_dict_list, geo_col_dict_list):
                # The next line is just to make sure any calls to the GUI are performed before the optimization
                self.dialog.setValue(new_inputs=opt_settings)

                # Need to regenerate the objectives and constraints here since they contain references to
                # (non-serializable) modules which must be passed through a multiprocessing.Pipe
                new_obj_list = [obj.func_str for obj in self.objectives]
                new_constr_list = [constr.func_str for constr in self.constraints]

                # Run the shape optimization in a worker thread
                self.run_shape_optimization(param_dict, opt_settings,
                                            # mea.copy_as_param_dict(deactivate_airfoil_graphs=True),
                                            geo_col_dict,
                                            new_obj_list, new_constr_list,
                                            )

    def optimization_rejected(self):
        self.opt_settings = self.dialog.value()
        return

    @pyqtSlot(str, object)
    def progress_update(self, status: str, data: object):
        bcolor = self.themes[self.current_theme]["graph-background-color"]
        if status == "text" and isinstance(data, str):
            self.output_area_text(data, line_break=True)
        elif status == "message" and isinstance(data, str):
            self.message_callback_fn(data)
        elif status == "disp_message_box" and isinstance(data, str):
            self.disp_message_box(data)
        elif status == "opt_progress" and isinstance(data, dict):
            callback = TextCallback(parent=self, text_list=data["text"], completed=data["completed"],
                                    warm_start_gen=data["warm_start_gen"])
            callback.exec_callback()
        elif status == "airfoil_coords" and isinstance(data, list):
            callback = PlotAirfoilCallback(parent=self, coords=data, geo_col=self.geo_col)
            callback.exec_callback(theme=self.themes[self.current_theme],
                                   grid=self.main_icon_toolbar.buttons["grid"]["button"].isChecked())
        elif status == "parallel_coords" and isinstance(data, tuple):
            callback = ParallelCoordsCallback(parent=self, norm_val_list=data[0], param_name_list=data[1])
            callback.exec_callback(theme=self.themes[self.current_theme],
                                   grid=self.main_icon_toolbar.buttons["grid"]["button"].isChecked())
        elif status == "cp_xfoil":
            callback = CpPlotCallbackXFOIL(parent=self, Cp=data)
            callback.exec_callback(theme=self.themes[self.current_theme],
                                   grid=self.main_icon_toolbar.buttons["grid"]["button"].isChecked())
        elif status == "cp_mses":
            callback = CpPlotCallbackMSES(parent=self, Cp=data)
            callback.exec_callback(theme=self.themes[self.current_theme],
                                   grid=self.main_icon_toolbar.buttons["grid"]["button"].isChecked())
        elif status == "drag_xfoil" and isinstance(data, tuple):
            callback = DragPlotCallbackXFOIL(parent=self, Cd=data[0], Cdp=data[1], Cdf=data[2])
            callback.exec_callback(theme=self.themes[self.current_theme],
                                   grid=self.main_icon_toolbar.buttons["grid"]["button"].isChecked())
        elif status == "drag_mses" and isinstance(data, tuple):
            callback = DragPlotCallbackMSES(parent=self, Cd=data[0], Cdp=data[1], Cdf=data[2], Cdv=data[3], Cdw=data[4])
            callback.exec_callback(theme=self.themes[self.current_theme],
                                   grid=self.main_icon_toolbar.buttons["grid"]["button"].isChecked())
        elif status == "clear_residual_plots":
            if self.residual_graph is not None:
                for plot_item in self.residual_graph.plot_items:
                    plot_item.setData([], [])
            self.residual_data = []
            self.switch_to_tab("Residuals")
        elif status == "mses_analysis_complete" and isinstance(data, tuple):
            aero_data = data[0]
            mset_settings = data[1]
            mses_settings = data[2]
            mplot_settings = data[3]
            mea_name = data[4]
            self.display_mses_result(aero_data, mset_settings, mses_settings)

            if aero_data['converged'] and not aero_data['errored_out'] and not aero_data['timed_out']:
                self.plot_mses_pressure_coefficient_distribution(aero_data, self.geo_col.container()["mea"][mea_name],
                                                                 mses_settings)
                self.switch_to_tab("Analysis")
                self.display_svgs(mset_settings, mplot_settings)

                # Update the last successful analysis directory (for easy access in field plotting)
                self.last_analysis_dir = os.path.join(mset_settings["airfoil_analysis_dir"],
                                                      mset_settings["airfoil_coord_file_name"])

                # Increment the number of converged analyses and the total number of analyses
                self.n_converged_analyses += 1
                self.n_analyses += 1
            else:
                self.n_analyses += 1
        elif status == "polar_analysis_complete" and isinstance(data, tuple):
            aero_data = data[0]
            mset_settings = data[1]
            mses_settings = data[2]
            self.display_mpolar_result(aero_data, mset_settings, mses_settings)
            self.switch_to_tab("Polars")
        elif status == "switch_to_residuals_tab":
            self.switch_to_tab("Residuals")
        elif status == "mses_residual" and isinstance(data, tuple):
            if self.residual_graph is None:
                self.residual_graph = ResidualGraph(
                    theme=self.themes[self.current_theme],
                    grid=self.main_icon_toolbar.buttons["grid"]["button"].isChecked()
                )
                self.add_new_tab_widget(self.residual_graph.w, "Residuals")
                self.switch_to_tab("Residuals")

            # Assign the data from the pipe to variables
            new_iteration = data[0]
            new_rms_dR = data[1]
            new_rms_dA = data[2]
            new_rms_dV = data[3]

            # If running MPOLAR and an angle of attack fails, MSES will start over at a previous iteration.
            # In this case, we need to delete the existing data from that iteration onward
            if self.residual_data and new_iteration <= self.residual_data[-1][0]:
                prev_iteration_idx = [arr[0] for arr in self.residual_data].index(new_iteration)
                del self.residual_data[prev_iteration_idx:]

            self.residual_data.append([new_iteration, new_rms_dR, new_rms_dA, new_rms_dV])
            self.residual_graph.plot_items[0].setData([arr[0] for arr in self.residual_data],
                                                      [arr[1] for arr in self.residual_data])
            self.residual_graph.plot_items[1].setData([arr[0] for arr in self.residual_data],
                                                      [arr[2] for arr in self.residual_data])
            self.residual_graph.plot_items[2].setData([arr[0] for arr in self.residual_data],
                                                      [arr[3] for arr in self.residual_data])
            self.residual_graph.set_legend_label_format(self.themes[self.current_theme])
        elif status == "clear_polar_plots":
            if self.polar_graph_collection is not None:
                self.polar_graph_collection.clear_data()
        elif status == "plot_polars" and isinstance(data, dict):
            if self.polar_graph_collection is None:
                self.polar_graph_collection = PolarGraphCollection(
                    theme=self.themes[self.current_theme],
                    grid=self.main_icon_toolbar.buttons["grid"]["button"].isChecked()
                )
                self.add_new_tab_widget(self.polar_graph_collection, "Polars")
                self.switch_to_tab("Polars")
            self.polar_graph_collection.set_data(data)
        elif status == "polar_progress" and isinstance(data, int):
            if self.permanent_widget.progress_bar.isHidden():
                self.permanent_widget.progress_bar.show()
            self.permanent_widget.progress_bar.setValue(data)
        elif status == "polar_complete":
            self.permanent_widget.progress_bar.hide()
        elif status == "clear_airfoil_matching_plots":
            if self.airfoil_matching_graph_collection is not None:
                self.airfoil_matching_graph_collection.clear_data()
        elif status == "symmetric_area_difference" and isinstance(data, tuple):
            current_fun_value = data[0]
            coords = data[1]
            airfoil_to_match_xy = data[2]
            self.status_bar.showMessage(f"Symmetric area difference: {current_fun_value:.3e}")
            if self.airfoil_matching_graph_collection is None:
                self.airfoil_matching_graph_collection = AirfoilMatchingGraphCollection(
                    theme=self.themes[self.current_theme],
                    grid=self.main_icon_toolbar.buttons["grid"]["button"].isChecked()
                )
                self.add_new_tab_widget(self.airfoil_matching_graph_collection, "Matching")
                self.switch_to_tab("Matching")
            self.airfoil_matching_graph_collection.set_data(current_fun_value, coords, airfoil_to_match_xy)
        elif status == "match_airfoil_complete":
            if not isinstance(data, OptimizeResult):
                raise ValueError(f"data ({data}) must be of type scipy.optimize.OptimizeResult")
            res = data
            msg_mode = "error"
            message = res.message
            if hasattr(res, "success") and res.success:
                update_params = res.x
                self.geo_col.assign_design_variable_values(update_params, bounds_normalized=True)
                msg_mode = "info"
                self.output_area_text(f"Airfoil matched successfully. Symmetric area difference: {res.fun:.3e}. "
                                      f"Function evaluations: {res.nfev}. Gradient evaluations: {res.njev}.",
                                      line_break=True)
                message = f"{res.message}. Geometry canvas updated with new design variable values."
            self.disp_message_box(message=message, message_mode=msg_mode)

    def clear_opt_plots(self):
        def clear_handles(h_list: list):
            for h in h_list:
                if isinstance(h, list):
                    for h_ in h:
                        h_.clear()
                else:
                    h.clear()
            h_list.clear()

        for handle_list in [self.opt_airfoil_plot_handles, self.parallel_coords_plot_handles,
                            self.Cp_graph_plot_handles]:
            clear_handles(handle_list)

        if self.drag_graph is not None:
            for Cd_val in ["Cd", "Cdp", "Cdv", "Cdw", "Cdf"]:
                if hasattr(self.drag_graph, f"pg_plot_handle_{Cd_val}"):
                    handle = getattr(self.drag_graph, f"pg_plot_handle_{Cd_val}")
                    handle.clear()

    def run_mses(self, mset_settings: dict, mses_settings: dict, mplot_settings: dict, mpolar_settings: dict):

        def remove_equations(geo_col: GeometryCollection):
            """
            Ensures that items in the geometry collection are picklable by the multiprocessing module
            """
            for param in geo_col.container()["params"].values():
                param.equation_dict = None
                param.equation = None
                param.equation_str = None
            for dv in geo_col.container()["desvar"].values():
                dv.equation_dict = None
                dv.equation = None
                dv.equation_str = None

        def run_cpu_bound_process():
            geo_col_copy = deepcopy(self.geo_col)
            remove_equations(geo_col_copy)
            mea = geo_col_copy.container()["mea"][mset_settings["mea"]]
            alfa_array = mpolar_settings["alfa_array"] if mpolar_settings is not None else None

            self.mses_process = CPUBoundProcess(
                calculate_aero_data,
                args=(
                    mset_settings["airfoil_analysis_dir"],
                    mset_settings["airfoil_coord_file_name"],
                    None,
                    mea,
                    None,
                    "MSES",
                    None,
                    mset_settings,
                    mses_settings,
                    mplot_settings,
                    mpolar_settings,
                    True,
                    True,
                    alfa_array
                )
            )
            self.mses_process.progress_emitter.signals.progress.connect(self.progress_update)
            self.mses_process.start()

        # Start running the CPU-bound process from a worker thread (separate from the main GUI thread)
        self.mses_thread = Thread(target=run_cpu_bound_process)
        self.mses_thread.start()

    def run_shape_optimization(self, param_dict: dict, opt_settings: dict, geo_col_dict: dict,
                               objectives, constraints):

        self.clear_opt_plots()

        def run_cpu_bound_process():
            shape_opt_process = CPUBoundProcess(
                shape_optimization_static,
                args=(param_dict, opt_settings, geo_col_dict, objectives, constraints)
            )
            shape_opt_process.progress_emitter.signals.progress.connect(self.progress_update)
            shape_opt_process.progress_emitter.signals.finished.connect(self.shape_opt_finished_callback_fn)
            shape_opt_process.start()
            self.shape_opt_process = shape_opt_process

        # Start running the CPU-bound process from a worker thread (separate from the main GUI thread)
        thread = Thread(target=run_cpu_bound_process)
        self.opt_thread = thread
        self.opt_thread.start()

        # TODO: follow this same code architecture for XFOIL one-off analysis

    def stop_process(self):

        if self.shape_opt_process is None and self.mses_process is None and self.match_airfoil_process is None:
            self.disp_message_box("No analysis or optimization to terminate")
            return

        if self.shape_opt_process is not None:
            self.shape_opt_process.terminate()
        if self.mses_process is not None:
            self.mses_process.terminate()
        if self.match_airfoil_process is not None:
            self.match_airfoil_process.terminate()

        if self.opt_thread is not None:
            self.opt_thread.join()
        if self.mses_thread is not None:
            self.mses_thread.join()
        if self.match_airfoil_thread is not None:
            self.match_airfoil_thread.join()

        self.shape_opt_process = None
        self.mses_process = None
        self.match_airfoil_process = None

    @staticmethod
    def generate_output_folder_link_text(folder: str):
        return f"<a href='{folder}' style='font-family:DejaVu Sans Mono; " \
               f"color: #1FBBCC; font-size: 10pt;'>Open output folder</a><br>"

    def set_pool(self, pool_obj: object):
        self.pool = pool_obj

    @staticmethod
    def shape_opt_progress_callback_fn(progress_object: object):
        if isinstance(progress_object, OptCallback):
            progress_object.exec_callback()

    def shape_opt_finished_callback_fn(self, success: bool):
        self.stop_process()
        self.forces_dict = {}
        self.pool = None
        self.status_bar.showMessage("Optimization Complete!", 3000)
        first_word = "Completed" if success else "Terminated"
        self.output_area_text(f"{first_word} aerodynamic shape optimization. ")
        self.output_area_text(self.generate_output_folder_link_text(self.current_opt_folder), mode="html")
        self.output_area_text("\n\n")
        self.current_opt_folder = None
        self.status_bar.showMessage("")
        # self.finished_optimization = True

    def shape_opt_result_callback_fn(self, result_object: object):
        pass

    def message_callback_fn(self, message: str):
        self.status_bar.showMessage(message)

    def text_area_callback_fn(self, message: str):
        self.output_area_text(message)

    def shape_opt_error_callback_fn(self, error_tuple: tuple):
        self.output_area_text(f"Error. Error = {error_tuple}\n")

    def write_force_dict_to_file(self, file_name: str):
        forces_temp = deepcopy(self.forces_dict)
        if "Cp" in forces_temp.keys():
            for el in forces_temp["Cp"]:
                if isinstance(el, list):
                    for e in el:
                        for k, v in e.items():
                            if isinstance(v, np.ndarray):
                                e[k] = v.tolist()
                else:
                    for k, v in el.items():
                        if isinstance(v, np.ndarray):
                            el[k] = v.tolist()
        save_data(forces_temp, file_name)

    def read_force_dict_from_file(self, file_name: str):
        self.forces_dict = load_data(file_name)

    def save_opt_plots(self, opt_dir: str):
        # Not working at the moment
        opt_plots = {
            'opt_airfoil_graph': 'opt_airfoil',
            'parallel_coords_graph': 'parallel_coordinates',
            'drag_graph': 'drag',
            'Cp_graph': 'Cp'
        }
        for opt_plot in opt_plots.keys():
            if not hasattr(self, opt_plot):
                raise AttributeError(f'No attribute \'{opt_plot}\' found in the GUI')
            attr = getattr(self, opt_plot)
            if attr is not None:
                view = attr.v.getViewBox()
                view.autoRange()
                svg_exporter = SVGExporter(item=attr.v)
                csv_exporter = CSVExporter(item=attr.v)
                svg_exporter.export(os.path.join(opt_dir, f"{opt_plots[opt_plot]}.svg"))
                csv_exporter.export(os.path.join(opt_dir, f"{opt_plots[opt_plot]}.csv"))

    def load_example(self, example_name: str):
        example_file = os.path.join(EXAMPLES_DIR, example_name)
        self.load_geo_col_no_dialog(example_file)
        self.setWindowTitle(f"pymead - {os.path.split(example_file)[-1]}")

    def load_example_sc20612_match(self):
        self.load_example("match_sc20612-il.jmea")

    def load_example_basic_airfoil_sharp(self):
        self.load_example("basic_airfoil_sharp.jmea")

    def load_example_basic_airfoil_sharp_dv(self):
        self.load_example("basic_airfoil_sharp_dv.jmea")

    def load_example_underwing_propulsor(self):
        self.load_example("underwing_propulsor.jmea")

    def load_example_n0012(self):
        self.load_example("n0012-il.jmea")

    def load_example_sc20612(self):
        self.load_example("sc20612-il.jmea")

    def toggle_full_screen(self):
        if not self.isMaximized():
            self.showMaximized()
        else:
            self.showNormal()

    def keyPressEvent(self, a0):
        if a0.key() == Qt.Key.Key_Escape:
            self.geo_col.clear_selected_objects()
            self.status_bar.clearMessage()
        if a0.key() == Qt.Key.Key_Delete:
            self.airfoil_canvas.removeSelectedObjects()
            self.status_bar.clearMessage()


# Adjustments for variable monitor resolution (from https://stackoverflow.com/a/47723454)
if hasattr(Qt, 'AA_EnableHighDpiScaling'):
    QApplication.setAttribute(Qt.AA_EnableHighDpiScaling, True)

if hasattr(Qt, 'AA_UseHighDpiPixmaps'):
    QApplication.setAttribute(Qt.AA_UseHighDpiPixmaps, True)


def main():
    app = QApplication(sys.argv)
    app.processEvents()
    app.setStyle('Fusion')
    if len(sys.argv) > 1:
        gui = GUI(path=sys.argv[1])
    else:
        gui = GUI()

    gui.show()
    sys.exit(app.exec())


if __name__ == "__main__":
    # First, we must add freeze support for multiprocessing.Pool to work properly in Windows in the version of the GUI
    # assembled by PyInstaller. This next statement affects only Windows; it has no impact on *nix OS since Pool
    # already works fine there.
    mp.freeze_support()

    # Generate the graphical user interface
    main()<|MERGE_RESOLUTION|>--- conflicted
+++ resolved
@@ -589,7 +589,6 @@
                             # requires that "checked" is the first positional argument of the connected method.
                             action.triggered.connect(getattr(self, val))
 
-
         recursively_add_menus(menu_data, self.menu_bar)
 
     def open_settings(self):
@@ -611,21 +610,13 @@
         self.load_geo_col_from_memory(self.redo_stack[-1])
         self.redo_stack.pop()
 
-<<<<<<< HEAD
     def load_points(self, dialog_test_action: typing.Callable = None, error_dialog_action: typing.Callable = None):
-=======
-    def load_points(self, dialog_test_action: typing.Callable = None):
->>>>>>> d60298cf
         """
         Loads a set of :math:`x`-:math:`y` points from a .dat/.txt/.csv file.
         """
         self.dialog = LoadPointsDialog(self, theme=self.themes[self.current_theme])
 
-<<<<<<< HEAD
         if (dialog_test_action is not None and not dialog_test_action(self.dialog)) or self.dialog.exec():
-=======
-        if dialog_test_action is not None or dialog.exec():
->>>>>>> d60298cf
             # Load the points to an array
             try:
                 points = np.loadtxt(self.dialog.value())
